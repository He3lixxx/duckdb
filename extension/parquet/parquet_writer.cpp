#include "parquet_writer.hpp"

#include "duckdb.hpp"
#include "parquet_timestamp.hpp"
#ifndef DUCKDB_AMALGAMATION
#include "duckdb/common/file_system.hpp"
#include "duckdb/common/serializer/buffered_file_writer.hpp"
#include "duckdb/common/string_util.hpp"
#include "duckdb/function/table_function.hpp"
#include "duckdb/main/client_context.hpp"
#include "duckdb/main/connection.hpp"
#include "duckdb/parser/parsed_data/create_copy_function_info.hpp"
#include "duckdb/parser/parsed_data/create_table_function_info.hpp"
#endif

namespace duckdb {

using namespace duckdb_apache::thrift;            // NOLINT
using namespace duckdb_apache::thrift::protocol;  // NOLINT
using namespace duckdb_apache::thrift::transport; // NOLINT

using duckdb_parquet::format::CompressionCodec;
using duckdb_parquet::format::ConvertedType;
using duckdb_parquet::format::Encoding;
using duckdb_parquet::format::FieldRepetitionType;
using duckdb_parquet::format::FileMetaData;
using duckdb_parquet::format::PageHeader;
using duckdb_parquet::format::PageType;
using ParquetRowGroup = duckdb_parquet::format::RowGroup;
using duckdb_parquet::format::Type;

class MyTransport : public TTransport {
public:
	explicit MyTransport(Serializer &serializer) : serializer(serializer) {
	}

	bool isOpen() const override {
		return true;
	}

	void open() override {
	}

	void close() override {
	}

	void write_virt(const uint8_t *buf, uint32_t len) override {
		serializer.WriteData(const_data_ptr_cast(buf), len);
	}

private:
	Serializer &serializer;
};

Type::type ParquetWriter::DuckDBTypeToParquetType(const LogicalType &duckdb_type) {
	switch (duckdb_type.id()) {
	case LogicalTypeId::BOOLEAN:
		return Type::BOOLEAN;
	case LogicalTypeId::TINYINT:
	case LogicalTypeId::SMALLINT:
	case LogicalTypeId::INTEGER:
	case LogicalTypeId::DATE:
		return Type::INT32;
	case LogicalTypeId::BIGINT:
		return Type::INT64;
	case LogicalTypeId::FLOAT:
		return Type::FLOAT;
	case LogicalTypeId::DOUBLE:
	case LogicalTypeId::HUGEINT:
		return Type::DOUBLE;
	case LogicalTypeId::ENUM:
	case LogicalTypeId::BLOB:
	case LogicalTypeId::VARCHAR:
	case LogicalTypeId::BIT:
		return Type::BYTE_ARRAY;
	case LogicalTypeId::TIME:
	case LogicalTypeId::TIME_TZ:
	case LogicalTypeId::TIMESTAMP:
	case LogicalTypeId::TIMESTAMP_TZ:
	case LogicalTypeId::TIMESTAMP_MS:
	case LogicalTypeId::TIMESTAMP_NS:
	case LogicalTypeId::TIMESTAMP_SEC:
		return Type::INT64;
	case LogicalTypeId::UTINYINT:
	case LogicalTypeId::USMALLINT:
	case LogicalTypeId::UINTEGER:
		return Type::INT32;
	case LogicalTypeId::UBIGINT:
		return Type::INT64;
	case LogicalTypeId::INTERVAL:
	case LogicalTypeId::UUID:
		return Type::FIXED_LEN_BYTE_ARRAY;
	case LogicalTypeId::DECIMAL:
		switch (duckdb_type.InternalType()) {
		case PhysicalType::INT16:
		case PhysicalType::INT32:
			return Type::INT32;
		case PhysicalType::INT64:
			return Type::INT64;
		case PhysicalType::INT128:
			return Type::FIXED_LEN_BYTE_ARRAY;
		default:
			throw InternalException("Unsupported internal decimal type");
		}
	default:
		throw NotImplementedException("Unimplemented type for Parquet \"%s\"", duckdb_type.ToString());
	}
}

void ParquetWriter::SetSchemaProperties(const LogicalType &duckdb_type,
                                        duckdb_parquet::format::SchemaElement &schema_ele) {
	switch (duckdb_type.id()) {
	case LogicalTypeId::TINYINT:
		schema_ele.converted_type = ConvertedType::INT_8;
		schema_ele.__isset.converted_type = true;
		break;
	case LogicalTypeId::SMALLINT:
		schema_ele.converted_type = ConvertedType::INT_16;
		schema_ele.__isset.converted_type = true;
		break;
	case LogicalTypeId::INTEGER:
		schema_ele.converted_type = ConvertedType::INT_32;
		schema_ele.__isset.converted_type = true;
		break;
	case LogicalTypeId::BIGINT:
		schema_ele.converted_type = ConvertedType::INT_64;
		schema_ele.__isset.converted_type = true;
		break;
	case LogicalTypeId::UTINYINT:
		schema_ele.converted_type = ConvertedType::UINT_8;
		schema_ele.__isset.converted_type = true;
		break;
	case LogicalTypeId::USMALLINT:
		schema_ele.converted_type = ConvertedType::UINT_16;
		schema_ele.__isset.converted_type = true;
		break;
	case LogicalTypeId::UINTEGER:
		schema_ele.converted_type = ConvertedType::UINT_32;
		schema_ele.__isset.converted_type = true;
		break;
	case LogicalTypeId::UBIGINT:
		schema_ele.converted_type = ConvertedType::UINT_64;
		schema_ele.__isset.converted_type = true;
		break;
	case LogicalTypeId::DATE:
		schema_ele.converted_type = ConvertedType::DATE;
		schema_ele.__isset.converted_type = true;
		break;
	case LogicalTypeId::TIME_TZ:
	case LogicalTypeId::TIME:
		schema_ele.converted_type = ConvertedType::TIME_MICROS;
		schema_ele.__isset.converted_type = true;
		schema_ele.__isset.logicalType = true;
		schema_ele.logicalType.__isset.TIME = true;
		schema_ele.logicalType.TIME.isAdjustedToUTC = (duckdb_type.id() == LogicalTypeId::TIME_TZ);
		schema_ele.logicalType.TIME.unit.__isset.MICROS = true;
		break;
	case LogicalTypeId::TIMESTAMP_TZ:
	case LogicalTypeId::TIMESTAMP:
	case LogicalTypeId::TIMESTAMP_NS:
	case LogicalTypeId::TIMESTAMP_SEC:
		schema_ele.converted_type = ConvertedType::TIMESTAMP_MICROS;
		schema_ele.__isset.converted_type = true;
		schema_ele.__isset.logicalType = true;
		schema_ele.logicalType.__isset.TIMESTAMP = true;
		schema_ele.logicalType.TIMESTAMP.isAdjustedToUTC = (duckdb_type.id() == LogicalTypeId::TIMESTAMP_TZ);
		schema_ele.logicalType.TIMESTAMP.unit.__isset.MICROS = true;
		break;
	case LogicalTypeId::TIMESTAMP_MS:
		schema_ele.converted_type = ConvertedType::TIMESTAMP_MILLIS;
		schema_ele.__isset.converted_type = true;
		schema_ele.__isset.logicalType = true;
		schema_ele.logicalType.__isset.TIMESTAMP = true;
		schema_ele.logicalType.TIMESTAMP.isAdjustedToUTC = false;
		schema_ele.logicalType.TIMESTAMP.unit.__isset.MILLIS = true;
		break;
	case LogicalTypeId::ENUM:
	case LogicalTypeId::VARCHAR:
		schema_ele.converted_type = ConvertedType::UTF8;
		schema_ele.__isset.converted_type = true;
		break;
	case LogicalTypeId::INTERVAL:
		schema_ele.type_length = 12;
		schema_ele.converted_type = ConvertedType::INTERVAL;
		schema_ele.__isset.type_length = true;
		schema_ele.__isset.converted_type = true;
		break;
	case LogicalTypeId::UUID:
		schema_ele.type_length = 16;
		schema_ele.__isset.type_length = true;
		schema_ele.__isset.logicalType = true;
		schema_ele.logicalType.__isset.UUID = true;
		break;
	case LogicalTypeId::DECIMAL:
		schema_ele.converted_type = ConvertedType::DECIMAL;
		schema_ele.precision = DecimalType::GetWidth(duckdb_type);
		schema_ele.scale = DecimalType::GetScale(duckdb_type);
		schema_ele.__isset.converted_type = true;
		schema_ele.__isset.precision = true;
		schema_ele.__isset.scale = true;
		if (duckdb_type.InternalType() == PhysicalType::INT128) {
			schema_ele.type_length = 16;
			schema_ele.__isset.type_length = true;
		}
		schema_ele.__isset.logicalType = true;
		schema_ele.logicalType.__isset.DECIMAL = true;
		schema_ele.logicalType.DECIMAL.precision = schema_ele.precision;
		schema_ele.logicalType.DECIMAL.scale = schema_ele.scale;
		break;
	default:
		break;
	}
}

void VerifyUniqueNames(const vector<string> &names) {
#ifdef DEBUG
	unordered_set<string> name_set;
	name_set.reserve(names.size());
	for (auto &column : names) {
		auto res = name_set.insert(column);
		D_ASSERT(res.second == true);
	}
	// If there would be duplicates, these sizes would differ
	D_ASSERT(name_set.size() == names.size());
#endif
}

ParquetWriter::ParquetWriter(FileSystem &fs, string file_name_p, vector<LogicalType> types_p, vector<string> names_p,
                             CompressionCodec::type codec)
    : file_name(std::move(file_name_p)), sql_types(std::move(types_p)), column_names(std::move(names_p)), codec(codec) {
	// initialize the file writer
<<<<<<< HEAD
	writer = make_uniq<BufferedFileWriter>(
	    fs, file_name.c_str(), FileFlags::FILE_FLAGS_WRITE | FileFlags::FILE_FLAGS_FILE_CREATE_NEW, file_opener_p);
=======
	writer = make_uniq<BufferedFileWriter>(fs, file_name.c_str(),
	                                       FileFlags::FILE_FLAGS_WRITE | FileFlags::FILE_FLAGS_FILE_CREATE_NEW);
>>>>>>> da69aeaa
	// parquet files start with the string "PAR1"
	writer->WriteData(const_data_ptr_cast("PAR1"), 4);
	TCompactProtocolFactoryT<MyTransport> tproto_factory;
	protocol = tproto_factory.getProtocol(make_shared<MyTransport>(*writer));

	file_meta_data.num_rows = 0;
	file_meta_data.version = 1;

	file_meta_data.__isset.created_by = true;
	file_meta_data.created_by = "DuckDB";

	file_meta_data.schema.resize(1);

	// populate root schema object
	file_meta_data.schema[0].name = "duckdb_schema";
	file_meta_data.schema[0].num_children = sql_types.size();
	file_meta_data.schema[0].__isset.num_children = true;
	file_meta_data.schema[0].repetition_type = duckdb_parquet::format::FieldRepetitionType::REQUIRED;
	file_meta_data.schema[0].__isset.repetition_type = true;

	auto &unique_names = column_names;
	VerifyUniqueNames(unique_names);

	vector<string> schema_path;
	for (idx_t i = 0; i < sql_types.size(); i++) {
		column_writers.push_back(ColumnWriter::CreateWriterRecursive(file_meta_data.schema, *this, sql_types[i],
		                                                             unique_names[i], schema_path));
	}
}

void ParquetWriter::PrepareRowGroup(ColumnDataCollection &buffer, PreparedRowGroup &result) {
	// set up a new row group for this chunk collection
	auto &row_group = result.row_group;
	row_group.num_rows = buffer.Count();
	row_group.__isset.file_offset = true;

<<<<<<< HEAD
	vector<duckdb::unique_ptr<ColumnWriterState>> states;
=======
	auto &states = result.states;
>>>>>>> da69aeaa
	// iterate over each of the columns of the chunk collection and write them
	D_ASSERT(buffer.ColumnCount() == column_writers.size());
	for (idx_t col_idx = 0; col_idx < buffer.ColumnCount(); col_idx++) {
		const auto &col_writer = column_writers[col_idx];
		auto write_state = col_writer->InitializeWriteState(row_group, buffer.GetAllocator());
		if (col_writer->HasAnalyze()) {
			for (auto &chunk : buffer.Chunks()) {
				col_writer->Analyze(*write_state, nullptr, chunk.data[col_idx], chunk.size());
			}
			col_writer->FinalizeAnalyze(*write_state);
		}
		for (auto &chunk : buffer.Chunks()) {
			col_writer->Prepare(*write_state, nullptr, chunk.data[col_idx], chunk.size());
		}
		col_writer->BeginWrite(*write_state);
		for (auto &chunk : buffer.Chunks()) {
			col_writer->Write(*write_state, chunk.data[col_idx], chunk.size());
		}
		states.push_back(std::move(write_state));
	}
}

void ParquetWriter::FlushRowGroup(PreparedRowGroup &prepared) {
	lock_guard<mutex> glock(lock);
	auto &row_group = prepared.row_group;
	auto &states = prepared.states;
	if (states.empty()) {
		throw InternalException("Attempting to flush a row group with no rows");
	}
	row_group.file_offset = writer->GetTotalWritten();
	for (idx_t col_idx = 0; col_idx < states.size(); col_idx++) {
		const auto &col_writer = column_writers[col_idx];
		auto write_state = std::move(states[col_idx]);
		col_writer->FinalizeWrite(*write_state);
	}

	// append the row group to the file meta data
	file_meta_data.row_groups.push_back(row_group);
	file_meta_data.num_rows += row_group.num_rows;
}

void ParquetWriter::Flush(ColumnDataCollection &buffer) {
	if (buffer.Count() == 0) {
		return;
	}

	PreparedRowGroup prepared_row_group;
	PrepareRowGroup(buffer, prepared_row_group);

	FlushRowGroup(prepared_row_group);
}

void ParquetWriter::Finalize() {
	auto start_offset = writer->GetTotalWritten();
	file_meta_data.write(protocol.get());

	writer->Write<uint32_t>(writer->GetTotalWritten() - start_offset);

	// parquet files also end with the string "PAR1"
	writer->WriteData(const_data_ptr_cast("PAR1"), 4);

	// flush to disk
	writer->Sync();
	writer.reset();
}

} // namespace duckdb<|MERGE_RESOLUTION|>--- conflicted
+++ resolved
@@ -229,13 +229,8 @@
                              CompressionCodec::type codec)
     : file_name(std::move(file_name_p)), sql_types(std::move(types_p)), column_names(std::move(names_p)), codec(codec) {
 	// initialize the file writer
-<<<<<<< HEAD
-	writer = make_uniq<BufferedFileWriter>(
-	    fs, file_name.c_str(), FileFlags::FILE_FLAGS_WRITE | FileFlags::FILE_FLAGS_FILE_CREATE_NEW, file_opener_p);
-=======
 	writer = make_uniq<BufferedFileWriter>(fs, file_name.c_str(),
 	                                       FileFlags::FILE_FLAGS_WRITE | FileFlags::FILE_FLAGS_FILE_CREATE_NEW);
->>>>>>> da69aeaa
 	// parquet files start with the string "PAR1"
 	writer->WriteData(const_data_ptr_cast("PAR1"), 4);
 	TCompactProtocolFactoryT<MyTransport> tproto_factory;
@@ -272,11 +267,7 @@
 	row_group.num_rows = buffer.Count();
 	row_group.__isset.file_offset = true;
 
-<<<<<<< HEAD
-	vector<duckdb::unique_ptr<ColumnWriterState>> states;
-=======
 	auto &states = result.states;
->>>>>>> da69aeaa
 	// iterate over each of the columns of the chunk collection and write them
 	D_ASSERT(buffer.ColumnCount() == column_writers.size());
 	for (idx_t col_idx = 0; col_idx < buffer.ColumnCount(); col_idx++) {
