#include "duckdb/main/query_result.hpp"
#include "duckdb_python/pybind11/pybind_wrapper.hpp"
#include "duckdb/function/scalar_function.hpp"
#include "duckdb_python/pytype.hpp"
#include "duckdb_python/pyconnection/pyconnection.hpp"
#include "duckdb_python/pandas/pandas_scan.hpp"
#include "duckdb/common/arrow/arrow.hpp"
#include "duckdb/common/arrow/arrow_converter.hpp"
#include "duckdb/common/arrow/arrow_wrapper.hpp"
#include "duckdb/common/arrow/arrow_appender.hpp"
#include "duckdb/common/arrow/result_arrow_wrapper.hpp"
#include "duckdb_python/arrow/arrow_array_stream.hpp"
#include "duckdb/function/table/arrow.hpp"
#include "duckdb/function/function.hpp"
#include "duckdb_python/numpy/numpy_scan.hpp"
#include "duckdb_python/arrow/arrow_export_utils.hpp"
#include "duckdb/common/types/arrow_aux_data.hpp"

namespace duckdb {

static py::list ConvertToSingleBatch(vector<LogicalType> &types, vector<string> &names, DataChunk &input,
                                     const ArrowOptions &options) {
	ArrowSchema schema;
	ArrowConverter::ToArrowSchema(&schema, types, names, options);

	py::list single_batch;
	ArrowAppender appender(types, STANDARD_VECTOR_SIZE, options);
	appender.Append(input, 0, input.size(), input.size());
	auto array = appender.Finalize();
	TransformDuckToArrowChunk(schema, array, single_batch);
	return single_batch;
}

static py::object ConvertDataChunkToPyArrowTable(DataChunk &input, const ArrowOptions &options) {
	auto types = input.GetTypes();
	vector<string> names;
	names.reserve(types.size());
	for (idx_t i = 0; i < types.size(); i++) {
		names.push_back(StringUtil::Format("c%d", i));
	}

	return pyarrow::ToArrowTable(types, names, ConvertToSingleBatch(types, names, input, options), options);
}

static void ConvertPyArrowToDataChunk(const py::object &table, Vector &out, ClientContext &context, idx_t count) {

	// Create the stream factory from the Table object
	auto stream_factory = make_uniq<PythonTableArrowArrayStreamFactory>(table.ptr(), context.config);
	auto stream_factory_produce = PythonTableArrowArrayStreamFactory::Produce;
	auto stream_factory_get_schema = PythonTableArrowArrayStreamFactory::GetSchema;

	// Get the functions we need
	auto function = ArrowTableFunction::ArrowScanFunction;
	auto bind = ArrowTableFunction::ArrowScanBind;
	auto init_global = ArrowTableFunction::ArrowScanInitGlobal;
	auto init_local = ArrowTableFunction::ArrowScanInitLocalInternal;

	// Prepare the inputs for the bind
	vector<Value> children;
	children.reserve(3);
	children.push_back(Value::POINTER(CastPointerToValue(stream_factory.get())));
	children.push_back(Value::POINTER(CastPointerToValue(stream_factory_produce)));
	children.push_back(Value::POINTER(CastPointerToValue(stream_factory_get_schema)));
	named_parameter_map_t named_params;
	vector<LogicalType> input_types;
	vector<string> input_names;

	auto bind_input = TableFunctionBindInput(children, named_params, input_types, input_names, nullptr);
	vector<LogicalType> return_types;
	vector<string> return_names;

	auto bind_data = bind(context, bind_input, return_types, return_names);

	if (return_types.size() != 1) {
		throw InvalidInputException(
		    "The returned table from a pyarrow scalar udf should only contain one column, found %d",
		    return_types.size());
	}
	// if (return_types[0] != out.GetType()) {
	//	throw InvalidInputException("The type of the returned array (%s) does not match the expected type: '%s'", )
	//}

	DataChunk result;
	// Reserve for STANDARD_VECTOR_SIZE instead of count, in case the returned table contains too many tuples
	result.Initialize(context, return_types, STANDARD_VECTOR_SIZE);

	vector<column_t> column_ids = {0};
	TableFunctionInitInput input(bind_data.get(), column_ids, vector<idx_t>(), nullptr);
	auto global_state = init_global(context, input);
	auto local_state = init_local(context, input, global_state.get());

	TableFunctionInput function_input(bind_data.get(), local_state.get(), global_state.get());
	function(context, function_input, result);
	if (result.size() != count) {
		throw InvalidInputException("Returned pyarrow table should have %d tuples, found %d", count, result.size());
	}

	VectorOperations::Cast(context, result.data[0], out, count);
}

static scalar_function_t CreateVectorizedFunction(PyObject *function, PythonExceptionHandling exception_handling) {
	// Through the capture of the lambda, we have access to the function pointer
	// We just need to make sure that it doesn't get garbage collected
	scalar_function_t func = [=](DataChunk &input, ExpressionState &state, Vector &result) -> void {
		py::gil_scoped_acquire gil;

		// owning references
		py::object python_object;
		// Convert the input datachunk to pyarrow
<<<<<<< HEAD
		string timezone_config = "UTC";
=======
>>>>>>> b78f5b49
		ArrowOptions options;

		if (state.HasContext()) {
			auto &context = state.GetContext();
			auto client_properties = context.GetClientProperties();
<<<<<<< HEAD
			options.timezone = client_properties.time_zone;
=======
			options.time_zone = client_properties.time_zone;
>>>>>>> b78f5b49
			options.offset_size = client_properties.arrow_offset_size;
		}

		auto pyarrow_table = ConvertDataChunkToPyArrowTable(input, options);
		py::tuple column_list = pyarrow_table.attr("columns");

		auto count = input.size();

		// Call the function
		auto ret = PyObject_CallObject(function, column_list.ptr());
		if (ret == nullptr && PyErr_Occurred()) {
			if (exception_handling == PythonExceptionHandling::FORWARD_ERROR) {
				auto exception = py::error_already_set();
				throw InvalidInputException("Python exception occurred while executing the UDF: %s", exception.what());
			} else if (exception_handling == PythonExceptionHandling::RETURN_NULL) {
				PyErr_Clear();
				python_object = py::module_::import("pyarrow").attr("nulls")(count);
			} else {
				throw NotImplementedException("Exception handling type not implemented");
			}
		} else {
			python_object = py::reinterpret_steal<py::object>(ret);
		}
		if (!py::isinstance(python_object, py::module_::import("pyarrow").attr("lib").attr("Table"))) {
			// Try to convert into a table
			py::list single_array(1);
			py::list single_name(1);

			single_array[0] = python_object;
			single_name[0] = "c0";
			python_object = py::module_::import("pyarrow").attr("lib").attr("Table").attr("from_arrays")(
			    single_array, py::arg("names") = single_name);
		}
		// Convert the pyarrow result back to a DuckDB datachunk
		ConvertPyArrowToDataChunk(python_object, result, state.GetContext(), count);

		if (input.AllConstant()) {
			result.SetVectorType(VectorType::CONSTANT_VECTOR);
		}
	};
	return func;
}

static scalar_function_t CreateNativeFunction(PyObject *function, PythonExceptionHandling exception_handling) {
	// Through the capture of the lambda, we have access to the function pointer
	// We just need to make sure that it doesn't get garbage collected
	scalar_function_t func = [=](DataChunk &input, ExpressionState &state, Vector &result) -> void {
		py::gil_scoped_acquire gil;

		// owning references
		vector<py::handle> python_objects;
		vector<PyObject *> python_results;
		python_results.reserve(input.size());
		for (idx_t row = 0; row < input.size(); row++) {

			auto bundled_parameters = py::tuple((int)input.ColumnCount());
			for (idx_t i = 0; i < input.ColumnCount(); i++) {
				// Fill the tuple with the arguments for this row
				auto &column = input.data[i];
				auto value = column.GetValue(row);
				bundled_parameters[i] = PythonObject::FromValue(value, column.GetType());
			}

			// Call the function
			auto ret = PyObject_CallObject(function, bundled_parameters.ptr());
			if (ret == nullptr && PyErr_Occurred()) {
				if (exception_handling == PythonExceptionHandling::FORWARD_ERROR) {
					auto exception = py::error_already_set();
					throw InvalidInputException("Python exception occurred while executing the UDF: %s",
					                            exception.what());
				} else if (exception_handling == PythonExceptionHandling::RETURN_NULL) {
					PyErr_Clear();
					ret = Py_None;
				} else {
					throw NotImplementedException("Exception handling type not implemented");
				}
			}
			python_objects.push_back(py::handle(ret));
			python_results.push_back(ret);
		}

		// Cast the resulting native python to DuckDB, using the return type
		// result.Resize(input.size());
		NumpyScan::ScanObjectColumn(python_results.data(), input.size(), 0, result);
		if (input.size() == 1) {
			result.SetVectorType(VectorType::CONSTANT_VECTOR);
		}
	};
	return func;
}

namespace {

struct ParameterKind {
	enum class Type : uint8_t { POSITIONAL_ONLY, POSITIONAL_OR_KEYWORD, VAR_POSITIONAL, KEYWORD_ONLY, VAR_KEYWORD };
	static ParameterKind::Type FromString(const string &type_str) {
		if (type_str == "POSITIONAL_ONLY") {
			return Type::POSITIONAL_ONLY;
		} else if (type_str == "POSITIONAL_OR_KEYWORD") {
			return Type::POSITIONAL_OR_KEYWORD;
		} else if (type_str == "VAR_POSITIONAL") {
			return Type::VAR_POSITIONAL;
		} else if (type_str == "KEYWORD_ONLY") {
			return Type::KEYWORD_ONLY;
		} else if (type_str == "VAR_KEYWORD") {
			return Type::VAR_KEYWORD;
		} else {
			throw NotImplementedException("ParameterKindType not implemented for '%s'", type_str);
		}
	}
};

struct PythonUDFData {
public:
	PythonUDFData(const string &name, bool vectorized, FunctionNullHandling null_handling)
	    : name(name), null_handling(null_handling), vectorized(vectorized) {
		return_type = LogicalType::INVALID;
		param_count = DConstants::INVALID_INDEX;
	}

public:
	string name;
	vector<LogicalType> parameters;
	LogicalType return_type;
	LogicalType varargs = LogicalTypeId::INVALID;
	FunctionNullHandling null_handling;
	idx_t param_count;
	bool vectorized;

public:
	void Verify() {
		if (return_type == LogicalType::INVALID) {
			throw InvalidInputException("Could not infer the return type, please set it explicitly");
		}
	}

	void OverrideReturnType(const shared_ptr<DuckDBPyType> &type) {
		if (!type) {
			return;
		}
		return_type = type->Type();
	}

	void OverrideParameters(const py::object &parameters_p) {
		if (py::none().is(parameters_p)) {
			return;
		}
		if (!py::isinstance<py::list>(parameters_p)) {
			throw InvalidInputException("Either leave 'parameters' empty, or provide a list of DuckDBPyType objects");
		}

		auto params = py::list(parameters_p);
		if (params.size() != param_count) {
			throw InvalidInputException("%d types provided, but the provided function takes %d parameters",
			                            params.size(), param_count);
		}
		D_ASSERT(parameters.empty() || parameters.size() == param_count);
		if (parameters.empty()) {
			for (idx_t i = 0; i < param_count; i++) {
				parameters.push_back(LogicalType::ANY);
			}
		}
		idx_t i = 0;
		for (auto &param : params) {
			auto type = py::cast<shared_ptr<DuckDBPyType>>(param);
			parameters[i++] = type->Type();
		}
	}

	void AnalyzeSignature(const py::object &udf) {
		auto signature_func = py::module_::import("inspect").attr("signature");
		auto signature = signature_func(udf);
		auto sig_params = signature.attr("parameters");
		auto return_annotation = signature.attr("return_annotation");
		if (!py::none().is(return_annotation)) {
			shared_ptr<DuckDBPyType> pytype;
			if (py::try_cast<shared_ptr<DuckDBPyType>>(return_annotation, pytype)) {
				return_type = pytype->Type();
			}
		}
		param_count = py::len(sig_params);
		parameters.reserve(param_count);
		auto params = py::dict(sig_params);
		for (auto &item : params) {
			auto &value = item.second;
			shared_ptr<DuckDBPyType> pytype;
			if (py::try_cast<shared_ptr<DuckDBPyType>>(value.attr("annotation"), pytype)) {
				parameters.push_back(pytype->Type());
			} else {
				std::string kind = py::str(value.attr("kind"));
				auto parameter_kind = ParameterKind::FromString(kind);
				if (parameter_kind == ParameterKind::Type::VAR_POSITIONAL) {
					varargs = LogicalType::ANY;
				}
				parameters.push_back(LogicalType::ANY);
			}
		}
	}

	ScalarFunction GetFunction(const py::function &udf, PythonExceptionHandling exception_handling, bool side_effects) {
		scalar_function_t func;
		if (vectorized) {
			func = CreateVectorizedFunction(udf.ptr(), exception_handling);
		} else {
			func = CreateNativeFunction(udf.ptr(), exception_handling);
		}
		FunctionSideEffects function_side_effects =
		    side_effects ? FunctionSideEffects::HAS_SIDE_EFFECTS : FunctionSideEffects::NO_SIDE_EFFECTS;
		ScalarFunction scalar_function(name, std::move(parameters), return_type, func, nullptr, nullptr, nullptr,
		                               nullptr, varargs, function_side_effects, null_handling);
		return scalar_function;
	}
};

} // namespace

ScalarFunction DuckDBPyConnection::CreateScalarUDF(const string &name, const py::function &udf,
                                                   const py::object &parameters,
                                                   const shared_ptr<DuckDBPyType> &return_type, bool vectorized,
                                                   FunctionNullHandling null_handling,
                                                   PythonExceptionHandling exception_handling, bool side_effects) {
	PythonUDFData data(name, vectorized, null_handling);

	data.AnalyzeSignature(udf);
	data.OverrideParameters(parameters);
	data.OverrideReturnType(return_type);
	data.Verify();

	return data.GetFunction(udf, exception_handling, side_effects);
}

} // namespace duckdb<|MERGE_RESOLUTION|>--- conflicted
+++ resolved
@@ -107,20 +107,12 @@
 		// owning references
 		py::object python_object;
 		// Convert the input datachunk to pyarrow
-<<<<<<< HEAD
-		string timezone_config = "UTC";
-=======
->>>>>>> b78f5b49
 		ArrowOptions options;
 
 		if (state.HasContext()) {
 			auto &context = state.GetContext();
 			auto client_properties = context.GetClientProperties();
-<<<<<<< HEAD
-			options.timezone = client_properties.time_zone;
-=======
 			options.time_zone = client_properties.time_zone;
->>>>>>> b78f5b49
 			options.offset_size = client_properties.arrow_offset_size;
 		}
 
