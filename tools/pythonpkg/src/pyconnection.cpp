--- conflicted
+++ resolved
@@ -165,23 +165,14 @@
 	    .def("load_extension", &DuckDBPyConnection::LoadExtension, "Load an installed extension", py::arg("extension"));
 }
 
-<<<<<<< HEAD
-unordered_map<string, Value> TransformPyKeywordArgs(const py::kwargs &kwargs) {
-	unordered_map<string, Value> dict;
-	for (auto &kv : kwargs) {
-		auto key = py::str(kv.first);
-		dict[key] = TransformPythonValue(kv.second);
-	}
-	return dict;
-}
-
-unordered_set<string> SetKeywordArguments(const py::kwargs &kwargs) {
+unordered_set<string> GetKeywordArguments(const py::kwargs &kwargs) {
 	unordered_set<string> keywords;
 	for (auto &kv : kwargs) {
 		keywords.insert(py::str(kv.first));
 	}
 	return keywords;
-=======
+}
+
 void DuckDBPyConnection::UnregisterFilesystem(const py::str &name) {
 	auto &fs = database->GetFileSystem();
 
@@ -221,7 +212,6 @@
 		names.append(py::str(name));
 	}
 	return names;
->>>>>>> ef706e06
 }
 
 void DuckDBPyConnection::Initialize(py::handle &m) {
@@ -429,7 +419,7 @@
 	if (!connection) {
 		throw ConnectionException("Connection has already been closed");
 	}
-	auto keywords = SetKeywordArguments(kwargs);
+	auto keywords = GetKeywordArguments(kwargs);
 	BufferedCSVReaderOptions options;
 
 	// First check if the header is explicitly set
