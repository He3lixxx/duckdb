#include "duckdb_python/pyconnection/pyconnection.hpp"

#include "duckdb/catalog/default/default_types.hpp"
#include "duckdb/common/arrow/arrow.hpp"
#include "duckdb/common/enums/file_compression_type.hpp"
#include "duckdb/common/printer.hpp"
#include "duckdb/common/types.hpp"
#include "duckdb/common/types/vector.hpp"
#include "duckdb/function/table/read_csv.hpp"
#include "duckdb/main/client_config.hpp"
#include "duckdb/main/client_context.hpp"
#include "duckdb/main/config.hpp"
#include "duckdb/main/db_instance_cache.hpp"
#include "duckdb/main/extension_helper.hpp"
#include "duckdb/main/prepared_statement.hpp"
#include "duckdb/main/relation/read_csv_relation.hpp"
#include "duckdb/main/relation/read_json_relation.hpp"
#include "duckdb/main/relation/value_relation.hpp"
#include "duckdb/parser/expression/constant_expression.hpp"
#include "duckdb/parser/expression/function_expression.hpp"
#include "duckdb/parser/parsed_data/create_table_function_info.hpp"
#include "duckdb/parser/parser.hpp"
#include "duckdb/parser/statement/select_statement.hpp"
#include "duckdb/parser/tableref/subqueryref.hpp"
#include "duckdb/parser/tableref/table_function_ref.hpp"
#include "duckdb_python/arrow/arrow_array_stream.hpp"
#include "duckdb_python/map.hpp"
#include "duckdb_python/pandas/pandas_scan.hpp"
#include "duckdb_python/pyrelation.hpp"
#include "duckdb_python/pyresult.hpp"
#include "duckdb_python/python_conversion.hpp"
#include "duckdb/main/prepared_statement.hpp"
#include "duckdb_python/jupyter_progress_bar_display.hpp"
#include "duckdb_python/pyfilesystem.hpp"
#include "duckdb/main/client_config.hpp"
#include "duckdb/function/table/read_csv.hpp"
#include "duckdb/common/enums/file_compression_type.hpp"
#include "duckdb/catalog/default/default_types.hpp"
#include "duckdb/main/relation/value_relation.hpp"
#include "duckdb_python/filesystem_object.hpp"

#include <random>

#include "duckdb/common/printer.hpp"

namespace duckdb {

shared_ptr<DuckDBPyConnection> DuckDBPyConnection::default_connection = nullptr;
DBInstanceCache instance_cache;
shared_ptr<PythonImportCache> DuckDBPyConnection::import_cache = nullptr;
PythonEnvironmentType DuckDBPyConnection::environment = PythonEnvironmentType::NORMAL;

void DuckDBPyConnection::DetectEnvironment() {
	// If __main__ does not have a __file__ attribute, we are in interactive mode
	auto main_module = py::module_::import("__main__");
	if (py::hasattr(main_module, "__file__")) {
		return;
	}
	DuckDBPyConnection::environment = PythonEnvironmentType::INTERACTIVE;
	if (!ModuleIsLoaded<IPythonCacheItem>()) {
		return;
	}

	// Check to see if we are in a Jupyter Notebook
	auto &import_cache_py = *DuckDBPyConnection::ImportCache();
	auto get_ipython = import_cache_py.IPython().get_ipython();
	if (get_ipython.ptr() == nullptr) {
		// Could either not load the IPython module, or it has no 'get_ipython' attribute
		return;
	}
	auto ipython = get_ipython();
	if (!py::hasattr(ipython, "config")) {
		return;
	}
	py::dict ipython_config = ipython.attr("config");
	if (ipython_config.contains("IPKernelApp")) {
		DuckDBPyConnection::environment = PythonEnvironmentType::JUPYTER;
	}
	return;
}

bool DuckDBPyConnection::DetectAndGetEnvironment() {
	DuckDBPyConnection::DetectEnvironment();
	return DuckDBPyConnection::IsInteractive();
}

bool DuckDBPyConnection::IsJupyter() {
	return DuckDBPyConnection::environment == PythonEnvironmentType::JUPYTER;
}

static bool IsArrowBackedDataFrame(const py::object &df) {
	auto &import_cache = *DuckDBPyConnection::ImportCache();
	D_ASSERT(py::isinstance(df, import_cache.pandas().DataFrame()));

	py::list dtypes = df.attr("dtypes");
	if (dtypes.empty()) {
		return false;
	}
	// TODO: make this optional, will throw on pandas < 2.0.0
	auto arrow_dtype =
	    py::module_::import("pandas").attr("core").attr("arrays").attr("arrow").attr("dtype").attr("ArrowDtype");
	// Frankenstein dataframes are a thing, so we might have to deal with mixed pyarrow and numpy somewhere else
	for (auto &dtype : dtypes) {
		if (!py::isinstance(dtype, arrow_dtype)) {
			return false;
		}
	}
	return true;
}

py::object ArrowTableFromDataframe(const py::object &df) {
	// Construct a pyarrow.lib.Table from the internal arrays
	py::list names = df.attr("columns");
	auto getter = df.attr("__getitem__");
	py::list array_list;
	for (auto &name : names) {
		py::object column = getter(name);
		auto array = column.attr("array").attr("__arrow_array__")();
		array_list.append(array);
	}
	return py::module_::import("pyarrow").attr("lib").attr("Table").attr("from_arrays")(array_list,
	                                                                                    py::arg("names") = names);
}

static void InitializeConnectionMethods(py::class_<DuckDBPyConnection, shared_ptr<DuckDBPyConnection>> &m) {
	m.def("cursor", &DuckDBPyConnection::Cursor, "Create a duplicate of the current connection")
	    .def("register_filesystem", &DuckDBPyConnection::RegisterFilesystem, "Register a fsspec compliant filesystem",
	         py::arg("filesystem"))
	    .def("unregister_filesystem", &DuckDBPyConnection::UnregisterFilesystem, "Unregister a filesystem",
	         py::arg("name"))
	    .def("list_filesystems", &DuckDBPyConnection::ListFilesystems,
	         "List registered filesystems, including builtin ones")
	    .def("filesystem_is_registered", &DuckDBPyConnection::FileSystemIsRegistered,
	         "Check if a filesystem with the provided name is currently registered", py::arg("name"))
	    .def("duplicate", &DuckDBPyConnection::Cursor, "Create a duplicate of the current connection")
	    .def("execute", &DuckDBPyConnection::Execute,
	         "Execute the given SQL query, optionally using prepared statements with parameters set", py::arg("query"),
	         py::arg("parameters") = py::none(), py::arg("multiple_parameter_sets") = false)
	    .def("executemany", &DuckDBPyConnection::ExecuteMany,
	         "Execute the given prepared statement multiple times using the list of parameter sets in parameters",
	         py::arg("query"), py::arg("parameters") = py::none())
	    .def("close", &DuckDBPyConnection::Close, "Close the connection")
	    .def("fetchone", &DuckDBPyConnection::FetchOne, "Fetch a single row from a result following execute")
	    .def("fetchmany", &DuckDBPyConnection::FetchMany, "Fetch the next set of rows from a result following execute",
	         py::arg("size") = 1)
	    .def("fetchall", &DuckDBPyConnection::FetchAll, "Fetch all rows from a result following execute")
	    .def("fetchnumpy", &DuckDBPyConnection::FetchNumpy, "Fetch a result as list of NumPy arrays following execute")
	    .def("fetchdf", &DuckDBPyConnection::FetchDF, "Fetch a result as DataFrame following execute()", py::kw_only(),
	         py::arg("date_as_object") = false)
	    .def("fetch_df", &DuckDBPyConnection::FetchDF, "Fetch a result as DataFrame following execute()", py::kw_only(),
	         py::arg("date_as_object") = false)
	    .def("fetch_df_chunk", &DuckDBPyConnection::FetchDFChunk,
	         "Fetch a chunk of the result as Data.Frame following execute()", py::arg("vectors_per_chunk") = 1,
	         py::kw_only(), py::arg("date_as_object") = false)
	    .def("df", &DuckDBPyConnection::FetchDF, "Fetch a result as DataFrame following execute()", py::kw_only(),
	         py::arg("date_as_object") = false)
	    .def("pl", &DuckDBPyConnection::FetchPolars, "Fetch a result as Polars DataFrame following execute()",
	         py::arg("chunk_size") = 1000000)
	    .def("fetch_arrow_table", &DuckDBPyConnection::FetchArrow, "Fetch a result as Arrow table following execute()",
	         py::arg("chunk_size") = 1000000)
	    .def("fetch_record_batch", &DuckDBPyConnection::FetchRecordBatchReader,
	         "Fetch an Arrow RecordBatchReader following execute()", py::arg("chunk_size") = 1000000)
	    .def("arrow", &DuckDBPyConnection::FetchArrow, "Fetch a result as Arrow table following execute()",
	         py::arg("chunk_size") = 1000000)
	    .def("torch", &DuckDBPyConnection::FetchPyTorch,
	         "Fetch a result as dict of PyTorch Tensors following execute()")
	    .def("tf", &DuckDBPyConnection::FetchTF, "Fetch a result as dict of TensorFlow Tensors following execute()")
	    .def("begin", &DuckDBPyConnection::Begin, "Start a new transaction")
	    .def("commit", &DuckDBPyConnection::Commit, "Commit changes performed within a transaction")
	    .def("rollback", &DuckDBPyConnection::Rollback, "Roll back changes performed within a transaction")
	    .def("append", &DuckDBPyConnection::Append, "Append the passed Data.Frame to the named table",
	         py::arg("table_name"), py::arg("df"))
	    .def("register", &DuckDBPyConnection::RegisterPythonObject,
	         "Register the passed Python Object value for querying with a view", py::arg("view_name"),
	         py::arg("python_object"))
	    .def("unregister", &DuckDBPyConnection::UnregisterPythonObject, "Unregister the view name",
	         py::arg("view_name"))
	    .def("table", &DuckDBPyConnection::Table, "Create a relation object for the name'd table",
	         py::arg("table_name"))
	    .def("view", &DuckDBPyConnection::View, "Create a relation object for the name'd view", py::arg("view_name"))
	    .def("values", &DuckDBPyConnection::Values, "Create a relation object from the passed values",
	         py::arg("values"))
	    .def("table_function", &DuckDBPyConnection::TableFunction,
	         "Create a relation object from the name'd table function with given parameters", py::arg("name"),
	         py::arg("parameters") = py::none())
	    .def("read_json", &DuckDBPyConnection::ReadJSON, "Create a relation object from the JSON file in 'name'",
	         py::arg("name"), py::kw_only(), py::arg("columns") = py::none(), py::arg("sample_size") = py::none(),
	         py::arg("maximum_depth") = py::none());

	DefineMethod({"sql", "query", "from_query"}, m, &DuckDBPyConnection::RunQuery,
	             "Run a SQL query. If it is a SELECT statement, create a relation object from the given SQL query, "
	             "otherwise run the query as-is.",
	             py::arg("query"), py::arg("alias") = "query_relation");

	DefineMethod({"read_csv", "from_csv_auto"}, m, &DuckDBPyConnection::ReadCSV,
	             "Create a relation object from the CSV file in 'name'", py::arg("name"), py::kw_only(),
	             py::arg("header") = py::none(), py::arg("compression") = py::none(), py::arg("sep") = py::none(),
	             py::arg("delimiter") = py::none(), py::arg("dtype") = py::none(), py::arg("na_values") = py::none(),
	             py::arg("skiprows") = py::none(), py::arg("quotechar") = py::none(),
	             py::arg("escapechar") = py::none(), py::arg("encoding") = py::none(), py::arg("parallel") = py::none(),
	             py::arg("date_format") = py::none(), py::arg("timestamp_format") = py::none(),
	             py::arg("sample_size") = py::none(), py::arg("all_varchar") = py::none(),
	             py::arg("normalize_names") = py::none(), py::arg("filename") = py::none());

	m.def("from_df", &DuckDBPyConnection::FromDF, "Create a relation object from the Data.Frame in df",
	      py::arg("df") = py::none())
	    .def("from_arrow", &DuckDBPyConnection::FromArrow, "Create a relation object from an Arrow object",
	         py::arg("arrow_object"));

	DefineMethod({"from_parquet", "read_parquet"}, m, &DuckDBPyConnection::FromParquet,
	             "Create a relation object from the Parquet files in file_glob", py::arg("file_glob"),
	             py::arg("binary_as_string") = false, py::kw_only(), py::arg("file_row_number") = false,
	             py::arg("filename") = false, py::arg("hive_partitioning") = false, py::arg("union_by_name") = false,
	             py::arg("compression") = py::none());
	DefineMethod({"from_parquet", "read_parquet"}, m, &DuckDBPyConnection::FromParquets,
	             "Create a relation object from the Parquet files in file_globs", py::arg("file_globs"),
	             py::arg("binary_as_string") = false, py::kw_only(), py::arg("file_row_number") = false,
	             py::arg("filename") = false, py::arg("hive_partitioning") = false, py::arg("union_by_name") = false,
	             py::arg("compression") = py::none());

	m.def("from_substrait", &DuckDBPyConnection::FromSubstrait, "Create a query object from protobuf plan",
	      py::arg("proto"))
	    .def("get_substrait", &DuckDBPyConnection::GetSubstrait, "Serialize a query to protobuf", py::arg("query"),
	         py::kw_only(), py::arg("enable_optimizer") = true)
	    .def("get_substrait_json", &DuckDBPyConnection::GetSubstraitJSON,
	         "Serialize a query to protobuf on the JSON format", py::arg("query"), py::kw_only(),
	         py::arg("enable_optimizer") = true)
	    .def("from_substrait_json", &DuckDBPyConnection::FromSubstraitJSON,
	         "Create a query object from a JSON protobuf plan", py::arg("json"))
	    .def("get_table_names", &DuckDBPyConnection::GetTableNames, "Extract the required table names from a query",
	         py::arg("query"))
	    .def_property_readonly("description", &DuckDBPyConnection::GetDescription,
	                           "Get result set attributes, mainly column names")
	    .def("install_extension", &DuckDBPyConnection::InstallExtension, "Install an extension by name",
	         py::arg("extension"), py::kw_only(), py::arg("force_install") = false)
	    .def("load_extension", &DuckDBPyConnection::LoadExtension, "Load an installed extension", py::arg("extension"));
}

void DuckDBPyConnection::UnregisterFilesystem(const py::str &name) {
	auto &fs = database->GetFileSystem();

	fs.UnregisterSubSystem(name);
}

void DuckDBPyConnection::RegisterFilesystem(AbstractFileSystem filesystem) {
	PythonGILWrapper gil_wrapper;

	if (!py::isinstance<AbstractFileSystem>(filesystem)) {
		throw InvalidInputException("Bad filesystem instance");
	}

	auto &fs = database->GetFileSystem();

	auto protocol = filesystem.attr("protocol");
	if (protocol.is_none() || py::str("abstract").equal(protocol)) {
		throw InvalidInputException("Must provide concrete fsspec implementation");
	}

	vector<string> protocols;
	if (py::isinstance<py::str>(protocol)) {
		protocols.push_back(py::str(protocol));
	} else {
		for (const auto &sub_protocol : protocol) {
			protocols.push_back(py::str(sub_protocol));
		}
	}

	fs.RegisterSubSystem(make_uniq<PythonFilesystem>(std::move(protocols), std::move(filesystem)));
}

py::list DuckDBPyConnection::ListFilesystems() {
	auto subsystems = database->GetFileSystem().ListSubSystems();
	py::list names;
	for (auto &name : subsystems) {
		names.append(py::str(name));
	}
	return names;
}

bool DuckDBPyConnection::FileSystemIsRegistered(const string &name) {
	auto subsystems = database->GetFileSystem().ListSubSystems();
	return std::find(subsystems.begin(), subsystems.end(), name) != subsystems.end();
}

void DuckDBPyConnection::Initialize(py::handle &m) {
	auto connection_module =
	    py::class_<DuckDBPyConnection, shared_ptr<DuckDBPyConnection>>(m, "DuckDBPyConnection", py::module_local());

	connection_module.def("__enter__", &DuckDBPyConnection::Enter)
	    .def("__exit__", &DuckDBPyConnection::Exit, py::arg("exc_type"), py::arg("exc"), py::arg("traceback"));

	InitializeConnectionMethods(connection_module);
	PyDateTime_IMPORT;
	DuckDBPyConnection::ImportCache();
}

shared_ptr<DuckDBPyConnection> DuckDBPyConnection::ExecuteMany(const string &query, py::object params) {
	if (params.is_none()) {
		params = py::list();
	}
	Execute(query, std::move(params), true);
	return shared_from_this();
}

unique_ptr<QueryResult> DuckDBPyConnection::CompletePendingQuery(PendingQueryResult &pending_query) {
	PendingExecutionResult execution_result;
	do {
		execution_result = pending_query.ExecuteTask();
		{
			py::gil_scoped_acquire gil;
			if (PyErr_CheckSignals() != 0) {
				throw std::runtime_error("Query interrupted");
			}
		}
	} while (execution_result == PendingExecutionResult::RESULT_NOT_READY);
	if (execution_result == PendingExecutionResult::EXECUTION_ERROR) {
		pending_query.ThrowError();
	}
	return pending_query.Execute();
}

py::list TransformNamedParameters(const case_insensitive_map_t<idx_t> &named_param_map, const py::dict &params) {
	py::list new_params(params.size());

	for (auto &item : params) {
		const std::string &item_name = item.first.cast<std::string>();
		auto entry = named_param_map.find(item_name);
		if (entry == named_param_map.end()) {
			throw InvalidInputException(
			    "Named parameters could not be transformed, because query string is missing named parameter '%s'",
			    item_name);
		}
		auto param_idx = entry->second;
		// Add the value of the named parameter to the list
		new_params[param_idx - 1] = item.second;
	}

	if (named_param_map.size() != params.size()) {
		// One or more named parameters were expected, but not found
		vector<string> missing_params;
		missing_params.reserve(named_param_map.size());
		for (auto &entry : named_param_map) {
			auto &name = entry.first;
			if (!params.contains(name)) {
				missing_params.push_back(name);
			}
		}
		auto message = StringUtil::Join(missing_params, ", ");
		throw InvalidInputException("Not all named parameters have been located, missing: %s", message);
	}

	return new_params;
}

unique_ptr<QueryResult> DuckDBPyConnection::ExecuteInternal(const string &query, py::object params, bool many) {
	if (!connection) {
		throw ConnectionException("Connection has already been closed");
	}
	if (params.is_none()) {
		params = py::list();
	}
	result = nullptr;
	unique_ptr<PreparedStatement> prep;
	{
		py::gil_scoped_release release;
		unique_lock<std::mutex> lock(py_connection_lock);

		auto statements = connection->ExtractStatements(query);
		if (statements.empty()) {
			// no statements to execute
			return nullptr;
		}
		// if there are multiple statements, we directly execute the statements besides the last one
		// we only return the result of the last statement to the user, unless one of the previous statements fails
		for (idx_t i = 0; i + 1 < statements.size(); i++) {
			auto pending_query = connection->PendingQuery(std::move(statements[i]), false);
			auto res = CompletePendingQuery(*pending_query);

			if (res->HasError()) {
				res->ThrowError();
			}
		}

		prep = connection->Prepare(std::move(statements.back()));
		if (prep->HasError()) {
			prep->error.Throw();
		}
	}

	auto &named_param_map = prep->named_param_map;
	if (py::isinstance<py::dict>(params)) {
		if (named_param_map.empty()) {
			throw InvalidInputException("Param is of type 'dict', but no named parameters were found in the query");
		}
		// Transform named parameters to regular positional parameters
		params = TransformNamedParameters(named_param_map, params);
		// Clear the map, we don't need it anymore
		prep->named_param_map.clear();
	} else if (!named_param_map.empty()) {
		throw InvalidInputException("Named parameters found, but param is not of type 'dict'");
	}

	// this is a list of a list of parameters in executemany
	py::list params_set;
	if (!many) {
		params_set = py::list(1);
		params_set[0] = params;
	} else {
		params_set = params;
	}

	// For every entry of the argument list, execute the prepared statement with said arguments
	for (pybind11::handle single_query_params : params_set) {
		if (prep->n_param != py::len(single_query_params)) {
			throw InvalidInputException("Prepared statement needs %d parameters, %d given", prep->n_param,
			                            py::len(single_query_params));
		}
		auto args = DuckDBPyConnection::TransformPythonParamList(single_query_params);
		unique_ptr<QueryResult> res;
		{
			py::gil_scoped_release release;
			unique_lock<std::mutex> lock(py_connection_lock);
			auto pending_query = prep->PendingQuery(args);
			res = CompletePendingQuery(*pending_query);

			if (res->HasError()) {
				res->ThrowError();
			}
		}

		if (!many) {
			return res;
		}
	}
	return nullptr;
}

shared_ptr<DuckDBPyConnection> DuckDBPyConnection::Execute(const string &query, py::object params, bool many) {
	auto res = ExecuteInternal(query, std::move(params), many);
	if (res) {
		auto py_result = make_uniq<DuckDBPyResult>(std::move(res));
		result = make_uniq<DuckDBPyRelation>(std::move(py_result));
	}
	return shared_from_this();
}

shared_ptr<DuckDBPyConnection> DuckDBPyConnection::Append(const string &name, const DataFrame &value) {
	RegisterPythonObject("__append_df", value);
	return Execute("INSERT INTO \"" + name + "\" SELECT * FROM __append_df");
}

void DuckDBPyConnection::RegisterArrowObject(const py::object &arrow_object, const string &name) {
	auto stream_factory =
	    make_unique<PythonTableArrowArrayStreamFactory>(arrow_object.ptr(), connection->context->config);
	auto stream_factory_produce = PythonTableArrowArrayStreamFactory::Produce;
	auto stream_factory_get_schema = PythonTableArrowArrayStreamFactory::GetSchema;
	{
		py::gil_scoped_release release;
		temporary_views[name] =
		    connection
		        ->TableFunction("arrow_scan", {Value::POINTER((uintptr_t)stream_factory.get()),
		                                       Value::POINTER((uintptr_t)stream_factory_produce),
		                                       Value::POINTER((uintptr_t)stream_factory_get_schema)})
		        ->CreateView(name, true, true);
	}
	vector<shared_ptr<ExternalDependency>> dependencies;
	dependencies.push_back(
	    make_shared<PythonDependencies>(make_unique<RegisteredArrow>(std::move(stream_factory), arrow_object)));
	connection->context->external_dependencies[name] = std::move(dependencies);
}

shared_ptr<DuckDBPyConnection> DuckDBPyConnection::RegisterPythonObject(const string &name,
                                                                        const py::object &python_object) {
	if (!connection) {
		throw ConnectionException("Connection has already been closed");
	}

	if (DuckDBPyConnection::IsPandasDataframe(python_object)) {
		if (IsArrowBackedDataFrame(python_object)) {
			auto arrow_table = ArrowTableFromDataframe(python_object);
			RegisterArrowObject(arrow_table, name);
		} else {
			auto new_df = PandasScanFunction::PandasReplaceCopiedNames(python_object);
			{
				py::gil_scoped_release release;
				temporary_views[name] =
				    connection->TableFunction("pandas_scan", {Value::POINTER((uintptr_t)new_df.ptr())})
				        ->CreateView(name, true, true);
			}

<<<<<<< HEAD
			// keep a reference
			vector<shared_ptr<ExternalDependency>> dependencies;
			dependencies.push_back(make_shared<PythonDependencies>(make_unique<RegisteredObject>(python_object),
			                                                       make_unique<RegisteredObject>(new_df)));
			connection->context->external_dependencies[name] = std::move(dependencies);
		}
=======
		// keep a reference
		vector<shared_ptr<ExternalDependency>> dependencies;
		dependencies.push_back(make_shared<PythonDependencies>(make_uniq<RegisteredObject>(python_object),
		                                                       make_uniq<RegisteredObject>(new_df)));
		connection->context->external_dependencies[name] = std::move(dependencies);
>>>>>>> d84e329b
	} else if (IsAcceptedArrowObject(python_object) || IsPolarsDataframe(python_object)) {
		py::object arrow_object;
		if (IsPolarsDataframe(python_object)) {
			if (PolarsDataFrame::IsDataFrame(python_object)) {
				arrow_object = python_object.attr("to_arrow")();
			} else if (PolarsDataFrame::IsLazyFrame(python_object)) {
				py::object materialized = python_object.attr("collect")();
				arrow_object = materialized.attr("to_arrow")();
			} else {
				throw NotImplementedException("Unsupported Polars DF Type");
			}
		} else {
			arrow_object = python_object;
		}
<<<<<<< HEAD
		RegisterArrowObject(arrow_object, name);
=======
		auto stream_factory =
		    make_uniq<PythonTableArrowArrayStreamFactory>(arrow_object.ptr(), connection->context->config);
		auto stream_factory_produce = PythonTableArrowArrayStreamFactory::Produce;
		auto stream_factory_get_schema = PythonTableArrowArrayStreamFactory::GetSchema;
		{
			py::gil_scoped_release release;
			temporary_views[name] =
			    connection
			        ->TableFunction("arrow_scan", {Value::POINTER((uintptr_t)stream_factory.get()),
			                                       Value::POINTER((uintptr_t)stream_factory_produce),
			                                       Value::POINTER((uintptr_t)stream_factory_get_schema)})
			        ->CreateView(name, true, true);
		}
		vector<shared_ptr<ExternalDependency>> dependencies;
		dependencies.push_back(
		    make_shared<PythonDependencies>(make_uniq<RegisteredArrow>(std::move(stream_factory), arrow_object)));
		connection->context->external_dependencies[name] = std::move(dependencies);
>>>>>>> d84e329b
	} else if (DuckDBPyRelation::IsRelation(python_object)) {
		auto pyrel = py::cast<DuckDBPyRelation *>(python_object);
		pyrel->CreateView(name, true);
	} else {
		auto py_object_type = string(py::str(python_object.get_type().attr("__name__")));
		throw InvalidInputException("Python Object %s not suitable to be registered as a view", py_object_type);
	}
	return shared_from_this();
}

unique_ptr<DuckDBPyRelation> DuckDBPyConnection::ReadJSON(const string &name, const py::object &columns,
                                                          const py::object &sample_size,
                                                          const py::object &maximum_depth) {
	if (!connection) {
		throw ConnectionException("Connection has already been closed");
	}

	named_parameter_map_t options;

	if (!py::none().is(columns)) {
		if (!py::isinstance<py::dict>(columns)) {
			throw InvalidInputException("read_json only accepts 'columns' as a dict[str, str]");
		}
		py::dict columns_dict = columns;
		child_list_t<Value> struct_fields;

		for (auto &kv : columns_dict) {
			auto &column_name = kv.first;
			auto &type = kv.second;
			if (!py::isinstance<py::str>(column_name)) {
				string actual_type = py::str(column_name.get_type());
				throw InvalidInputException("The provided column name must be a str, not of type '%s'", actual_type);
			}
			if (!py::isinstance<py::str>(type)) {
				string actual_type = py::str(column_name.get_type());
				throw InvalidInputException("The provided column type must be a str, not of type '%s'", actual_type);
			}
			struct_fields.emplace_back(py::str(column_name), Value(py::str(type)));
		}
		auto dtype_struct = Value::STRUCT(std::move(struct_fields));
		options["columns"] = std::move(dtype_struct);
	}

	if (!py::none().is(sample_size)) {
		if (!py::isinstance<py::int_>(sample_size)) {
			string actual_type = py::str(sample_size.get_type());
			throw InvalidInputException("read_json only accepts 'sample_size' as an integer, not '%s'", actual_type);
		}
		options["sample_size"] = Value::INTEGER(py::int_(sample_size));
	}

	if (!py::none().is(maximum_depth)) {
		if (!py::isinstance<py::int_>(maximum_depth)) {
			string actual_type = py::str(maximum_depth.get_type());
			throw InvalidInputException("read_json only accepts 'maximum_depth' as an integer, not '%s'", actual_type);
		}
		options["maximum_depth"] = Value::INTEGER(py::int_(maximum_depth));
	}

	bool auto_detect = false;
	if (!options.count("columns")) {
		options["auto_detect"] = Value::BOOLEAN(true);
		auto_detect = true;
	}

	auto read_json_relation = make_shared<ReadJSONRelation>(connection->context, name, std::move(options), auto_detect);
	if (read_json_relation == nullptr) {
		throw InvalidInputException("read_json can only be used when the JSON extension is (statically) loaded");
	}
	return make_uniq<DuckDBPyRelation>(std::move(read_json_relation));
}

PathLike DuckDBPyConnection::GetPathLike(const py::object &object) {
	return PathLike::Create(object, *this);
}

unique_ptr<DuckDBPyRelation> DuckDBPyConnection::ReadCSV(
    const py::object &name_p, const py::object &header, const py::object &compression, const py::object &sep,
    const py::object &delimiter, const py::object &dtype, const py::object &na_values, const py::object &skiprows,
    const py::object &quotechar, const py::object &escapechar, const py::object &encoding, const py::object &parallel,
    const py::object &date_format, const py::object &timestamp_format, const py::object &sample_size,
    const py::object &all_varchar, const py::object &normalize_names, const py::object &filename) {
	if (!connection) {
		throw ConnectionException("Connection has already been closed");
	}
	BufferedCSVReaderOptions options;
	auto path_like = GetPathLike(name_p);
	auto &name = path_like.str;
	auto file_like_object_wrapper = std::move(path_like.dependency);

	// First check if the header is explicitly set
	// when false this affects the returned types, so it needs to be known at initialization of the relation
	if (!py::none().is(header)) {

		bool header_as_int = py::isinstance<py::int_>(header);
		bool header_as_bool = py::isinstance<py::bool_>(header);

		if (header_as_bool) {
			options.SetHeader(py::bool_(header));
		} else if (header_as_int) {
			if ((int)py::int_(header) != 0) {
				throw InvalidInputException("read_csv only accepts 0 if 'header' is given as an integer");
			}
			options.SetHeader(true);
		} else {
			throw InvalidInputException("read_csv only accepts 'header' as an integer, or a boolean");
		}
	}

	// We want to detect if the file can be opened, we set this in the options so we can detect this at bind time
	// rather than only at execution time
	if (!py::none().is(compression)) {
		if (!py::isinstance<py::str>(compression)) {
			throw InvalidInputException("read_csv only accepts 'compression' as a string");
		}
		options.SetCompression(py::str(compression));
	}

	auto read_csv_p = connection->ReadCSV(name, options);
	auto &read_csv = (ReadCSVRelation &)*read_csv_p;
	if (file_like_object_wrapper) {
		D_ASSERT(!read_csv.extra_dependencies);
		read_csv.extra_dependencies = std::move(file_like_object_wrapper);
	}

	if (options.has_header) {
		// 'options' is only used to initialize the ReadCSV relation
		// we also need to set this in the arguments passed to the function
		read_csv.AddNamedParameter("header", Value::BOOLEAN(options.header));
	}

	if (options.compression != FileCompressionType::AUTO_DETECT) {
		read_csv.AddNamedParameter("compression", Value(py::str(compression)));
	}

	bool has_sep = !py::none().is(sep);
	bool has_delimiter = !py::none().is(delimiter);
	if (has_sep && has_delimiter) {
		throw InvalidInputException("read_csv takes either 'delimiter' or 'sep', not both");
	}
	if (has_sep) {
		read_csv.AddNamedParameter("delim", Value(py::str(sep)));
	} else if (has_delimiter) {
		read_csv.AddNamedParameter("delim", Value(py::str(delimiter)));
	}

	// We don't support overriding the names of the header yet
	// 'names'
	// if (keywords.count("names")) {
	//	if (!py::isinstance<py::list>(kwargs["names"])) {
	//		throw InvalidInputException("read_csv only accepts 'names' as a list of strings");
	//	}
	//	vector<string> names;
	//	py::list names_list = kwargs["names"];
	//	for (auto& elem : names_list) {
	//		if (!py::isinstance<py::str>(elem)) {
	//			throw InvalidInputException("read_csv 'names' list has to consist of only strings");
	//		}
	//		names.push_back(py::str(elem));
	//	}
	//	// FIXME: Check for uniqueness of 'names' ?
	//}

	if (!py::none().is(dtype)) {
		if (py::isinstance<py::dict>(dtype)) {
			child_list_t<Value> struct_fields;
			py::dict dtype_dict = dtype;
			for (auto &kv : dtype_dict) {
				struct_fields.emplace_back(py::str(kv.first), Value(py::str(kv.second)));
			}
			auto dtype_struct = Value::STRUCT(std::move(struct_fields));
			read_csv.AddNamedParameter("dtypes", std::move(dtype_struct));
		} else if (py::isinstance<py::list>(dtype)) {
			auto dtype_list = TransformPythonValue(py::list(dtype));
			D_ASSERT(dtype_list.type().id() == LogicalTypeId::LIST);
			auto &children = ListValue::GetChildren(dtype_list);
			for (auto &child : children) {
				if (child.type().id() != LogicalTypeId::VARCHAR) {
					throw InvalidInputException("The types provided to 'dtype' have to be strings");
				}
			}
			read_csv.AddNamedParameter("dtypes", std::move(dtype_list));
		} else {
			throw InvalidInputException("read_csv only accepts 'dtype' as a dictionary or a list of strings");
		}
	}

	if (!py::none().is(na_values)) {
		if (!py::isinstance<py::str>(na_values)) {
			throw InvalidInputException("read_csv only accepts 'na_values' as a string");
		}
		read_csv.AddNamedParameter("nullstr", Value(py::str(na_values)));
	}

	if (!py::none().is(skiprows)) {
		if (!py::isinstance<py::int_>(skiprows)) {
			throw InvalidInputException("read_csv only accepts 'skiprows' as an integer");
		}
		read_csv.AddNamedParameter("skip", Value::INTEGER(py::int_(skiprows)));
	}

	if (!py::none().is(parallel)) {
		if (!py::isinstance<py::bool_>(parallel)) {
			throw InvalidInputException("read_csv only accepts 'parallel' as a boolean");
		}
		read_csv.AddNamedParameter("parallel", Value::BOOLEAN(py::bool_(parallel)));
	}

	if (!py::none().is(quotechar)) {
		if (!py::isinstance<py::str>(quotechar)) {
			throw InvalidInputException("read_csv only accepts 'quotechar' as a string");
		}
		read_csv.AddNamedParameter("quote", Value(py::str(quotechar)));
	}

	if (!py::none().is(escapechar)) {
		if (!py::isinstance<py::str>(escapechar)) {
			throw InvalidInputException("read_csv only accepts 'escapechar' as a string");
		}
		read_csv.AddNamedParameter("escape", Value(py::str(escapechar)));
	}

	if (!py::none().is(encoding)) {
		if (!py::isinstance<py::str>(encoding)) {
			throw InvalidInputException("read_csv only accepts 'encoding' as a string");
		}
		string encoding_str = StringUtil::Lower(py::str(encoding));
		if (encoding_str != "utf8" && encoding_str != "utf-8") {
			throw BinderException("Copy is only supported for UTF-8 encoded files, ENCODING 'UTF-8'");
		}
	}

	if (!py::none().is(date_format)) {
		if (!py::isinstance<py::str>(date_format)) {
			throw InvalidInputException("read_csv only accepts 'date_format' as a string");
		}
		read_csv.AddNamedParameter("dateformat", Value(py::str(date_format)));
	}

	if (!py::none().is(timestamp_format)) {
		if (!py::isinstance<py::str>(timestamp_format)) {
			throw InvalidInputException("read_csv only accepts 'timestamp_format' as a string");
		}
		read_csv.AddNamedParameter("timestampformat", Value(py::str(timestamp_format)));
	}

	if (!py::none().is(sample_size)) {
		if (!py::isinstance<py::int_>(sample_size)) {
			throw InvalidInputException("read_csv only accepts 'sample_size' as an integer");
		}
		read_csv.AddNamedParameter("sample_size", Value::INTEGER(py::int_(sample_size)));
	}

	if (!py::none().is(all_varchar)) {
		if (!py::isinstance<py::bool_>(all_varchar)) {
			throw InvalidInputException("read_csv only accepts 'all_varchar' as a boolean");
		}
		read_csv.AddNamedParameter("all_varchar", Value::INTEGER(py::bool_(all_varchar)));
	}

	if (!py::none().is(normalize_names)) {
		if (!py::isinstance<py::bool_>(normalize_names)) {
			throw InvalidInputException("read_csv only accepts 'normalize_names' as a boolean");
		}
		read_csv.AddNamedParameter("normalize_names", Value::INTEGER(py::bool_(normalize_names)));
	}

	if (!py::none().is(filename)) {
		if (!py::isinstance<py::bool_>(filename)) {
			throw InvalidInputException("read_csv only accepts 'filename' as a boolean");
		}
		read_csv.AddNamedParameter("filename", Value::INTEGER(py::bool_(filename)));
	}

	return make_uniq<DuckDBPyRelation>(read_csv_p->Alias(name));
}

unique_ptr<DuckDBPyRelation> DuckDBPyConnection::FromQuery(const string &query, const string &alias) {
	if (!connection) {
		throw ConnectionException("Connection has already been closed");
	}
	const char *duckdb_query_error = R"(duckdb.from_query cannot be used to run arbitrary SQL queries.
It can only be used to run individual SELECT statements, and converts the result of that SELECT
statement into a Relation object.
Use duckdb.sql to run arbitrary SQL queries.)";
	return make_uniq<DuckDBPyRelation>(connection->RelationFromQuery(query, alias, duckdb_query_error));
}

unique_ptr<DuckDBPyRelation> DuckDBPyConnection::RunQuery(const string &query, const string &alias) {
	if (!connection) {
		throw ConnectionException("Connection has already been closed");
	}
	Parser parser(connection->context->GetParserOptions());
	parser.ParseQuery(query);
	if (parser.statements.size() == 1 && parser.statements[0]->type == StatementType::SELECT_STATEMENT) {
		return make_uniq<DuckDBPyRelation>(connection->RelationFromQuery(
		    unique_ptr_cast<SQLStatement, SelectStatement>(std::move(parser.statements[0])), alias));
	}
	auto res = ExecuteInternal(query);
	if (!res) {
		return nullptr;
	}
	if (res->properties.return_type != StatementReturnType::QUERY_RESULT) {
		return nullptr;
	}
	// FIXME: we should add support for a relation object over a column data collection to make this more efficient
	vector<vector<Value>> values;
	vector<string> names = res->names;
	while (true) {
		auto chunk = res->Fetch();
		if (!chunk || chunk->size() == 0) {
			break;
		}
		for (idx_t r = 0; r < chunk->size(); r++) {
			vector<Value> row;
			for (idx_t c = 0; c < chunk->ColumnCount(); c++) {
				row.push_back(chunk->data[c].GetValue(r));
			}
			values.push_back(std::move(row));
		}
	}
	if (values.empty()) {
		return nullptr;
	}
	return make_uniq<DuckDBPyRelation>(make_uniq<ValueRelation>(connection->context, values, names));
}

unique_ptr<DuckDBPyRelation> DuckDBPyConnection::Table(const string &tname) {
	if (!connection) {
		throw ConnectionException("Connection has already been closed");
	}
	auto qualified_name = QualifiedName::Parse(tname);
	if (qualified_name.schema.empty()) {
		qualified_name.schema = DEFAULT_SCHEMA;
	}
	return make_uniq<DuckDBPyRelation>(connection->Table(qualified_name.schema, qualified_name.name));
}

unique_ptr<DuckDBPyRelation> DuckDBPyConnection::Values(py::object params) {
	if (!connection) {
		throw ConnectionException("Connection has already been closed");
	}
	if (params.is_none()) {
		params = py::list();
	}
	if (!py::hasattr(params, "__len__")) {
		throw InvalidInputException("Type of object passed to parameter 'values' must be iterable");
	}
	vector<vector<Value>> values {DuckDBPyConnection::TransformPythonParamList(params)};
	return make_uniq<DuckDBPyRelation>(connection->Values(values));
}

unique_ptr<DuckDBPyRelation> DuckDBPyConnection::View(const string &vname) {
	if (!connection) {
		throw ConnectionException("Connection has already been closed");
	}
	// First check our temporary view
	if (temporary_views.find(vname) != temporary_views.end()) {
		return make_uniq<DuckDBPyRelation>(temporary_views[vname]);
	}
	return make_uniq<DuckDBPyRelation>(connection->View(vname));
}

unique_ptr<DuckDBPyRelation> DuckDBPyConnection::TableFunction(const string &fname, py::object params) {
	if (params.is_none()) {
		params = py::list();
	}
	if (!connection) {
		throw ConnectionException("Connection has already been closed");
	}

	return make_uniq<DuckDBPyRelation>(
	    connection->TableFunction(fname, DuckDBPyConnection::TransformPythonParamList(params)));
}

unique_ptr<DuckDBPyRelation> DuckDBPyConnection::FromDF(const DataFrame &value) {
	if (!connection) {
		throw ConnectionException("Connection has already been closed");
	}
	string name = "df_" + StringUtil::GenerateRandomName();
	if (IsArrowBackedDataFrame(value)) {
		auto table = ArrowTableFromDataframe(value);
		return DuckDBPyConnection::FromArrow(table);
	}
	auto new_df = PandasScanFunction::PandasReplaceCopiedNames(value);
	vector<Value> params;
	params.emplace_back(Value::POINTER((uintptr_t)new_df.ptr()));
	auto rel = connection->TableFunction("pandas_scan", params)->Alias(name);
	rel->extra_dependencies =
	    make_uniq<PythonDependencies>(make_uniq<RegisteredObject>(value), make_uniq<RegisteredObject>(new_df));
	return make_uniq<DuckDBPyRelation>(std::move(rel));
}

unique_ptr<DuckDBPyRelation> DuckDBPyConnection::FromParquet(const string &file_glob, bool binary_as_string,
                                                             bool file_row_number, bool filename,
                                                             bool hive_partitioning, bool union_by_name,
                                                             const py::object &compression) {
	if (!connection) {
		throw ConnectionException("Connection has already been closed");
	}
	string name = "parquet_" + StringUtil::GenerateRandomName();
	vector<Value> params;
	params.emplace_back(file_glob);
	named_parameter_map_t named_parameters({{"binary_as_string", Value::BOOLEAN(binary_as_string)},
	                                        {"file_row_number", Value::BOOLEAN(file_row_number)},
	                                        {"filename", Value::BOOLEAN(filename)},
	                                        {"hive_partitioning", Value::BOOLEAN(hive_partitioning)},
	                                        {"union_by_name", Value::BOOLEAN(union_by_name)}});

	if (!py::none().is(compression)) {
		if (!py::isinstance<py::str>(compression)) {
			throw InvalidInputException("from_parquet only accepts 'compression' as a string");
		}
		named_parameters["compression"] = Value(py::str(compression));
	}
	return make_uniq<DuckDBPyRelation>(
	    connection->TableFunction("parquet_scan", params, named_parameters)->Alias(name));
}

unique_ptr<DuckDBPyRelation> DuckDBPyConnection::FromParquets(const vector<string> &file_globs, bool binary_as_string,
                                                              bool file_row_number, bool filename,
                                                              bool hive_partitioning, bool union_by_name,
                                                              const py::object &compression) {
	if (!connection) {
		throw ConnectionException("Connection has already been closed");
	}
	string name = "parquet_" + StringUtil::GenerateRandomName();
	vector<Value> params;
	auto file_globs_as_value = vector<Value>();
	for (const auto &file : file_globs) {
		file_globs_as_value.emplace_back(file);
	}
	params.emplace_back(Value::LIST(file_globs_as_value));
	named_parameter_map_t named_parameters({{"binary_as_string", Value::BOOLEAN(binary_as_string)},
	                                        {"file_row_number", Value::BOOLEAN(file_row_number)},
	                                        {"filename", Value::BOOLEAN(filename)},
	                                        {"hive_partitioning", Value::BOOLEAN(hive_partitioning)},
	                                        {"union_by_name", Value::BOOLEAN(union_by_name)}});

	if (!py::none().is(compression)) {
		if (!py::isinstance<py::str>(compression)) {
			throw InvalidInputException("from_parquet only accepts 'compression' as a string");
		}
		named_parameters["compression"] = Value(py::str(compression));
	}

	return make_uniq<DuckDBPyRelation>(
	    connection->TableFunction("parquet_scan", params, named_parameters)->Alias(name));
}

unique_ptr<DuckDBPyRelation> DuckDBPyConnection::FromArrow(py::object &arrow_object) {
	if (!connection) {
		throw ConnectionException("Connection has already been closed");
	}
	py::gil_scoped_acquire acquire;
	string name = "arrow_object_" + StringUtil::GenerateRandomName();
	if (!IsAcceptedArrowObject(arrow_object)) {
		auto py_object_type = string(py::str(arrow_object.get_type().attr("__name__")));
		throw InvalidInputException("Python Object Type %s is not an accepted Arrow Object.", py_object_type);
	}
	auto stream_factory =
	    make_uniq<PythonTableArrowArrayStreamFactory>(arrow_object.ptr(), connection->context->config);

	auto stream_factory_produce = PythonTableArrowArrayStreamFactory::Produce;
	auto stream_factory_get_schema = PythonTableArrowArrayStreamFactory::GetSchema;

	auto rel = connection
	               ->TableFunction("arrow_scan", {Value::POINTER((uintptr_t)stream_factory.get()),
	                                              Value::POINTER((uintptr_t)stream_factory_produce),
	                                              Value::POINTER((uintptr_t)stream_factory_get_schema)})
	               ->Alias(name);
	rel->extra_dependencies =
	    make_uniq<PythonDependencies>(make_uniq<RegisteredArrow>(std::move(stream_factory), arrow_object));
	return make_uniq<DuckDBPyRelation>(std::move(rel));
}

unique_ptr<DuckDBPyRelation> DuckDBPyConnection::FromSubstrait(py::bytes &proto) {
	if (!connection) {
		throw ConnectionException("Connection has already been closed");
	}
	string name = "substrait_" + StringUtil::GenerateRandomName();
	vector<Value> params;
	params.emplace_back(Value::BLOB_RAW(proto));
	return make_uniq<DuckDBPyRelation>(connection->TableFunction("from_substrait", params)->Alias(name));
}

unique_ptr<DuckDBPyRelation> DuckDBPyConnection::GetSubstrait(const string &query, bool enable_optimizer) {
	if (!connection) {
		throw ConnectionException("Connection has already been closed");
	}
	vector<Value> params;
	params.emplace_back(query);
	named_parameter_map_t named_parameters({{"enable_optimizer", Value::BOOLEAN(enable_optimizer)}});
	return make_uniq<DuckDBPyRelation>(
	    connection->TableFunction("get_substrait", params, named_parameters)->Alias(query));
}

unique_ptr<DuckDBPyRelation> DuckDBPyConnection::GetSubstraitJSON(const string &query, bool enable_optimizer) {
	if (!connection) {
		throw ConnectionException("Connection has already been closed");
	}
	vector<Value> params;
	params.emplace_back(query);
	named_parameter_map_t named_parameters({{"enable_optimizer", Value::BOOLEAN(enable_optimizer)}});
	return make_uniq<DuckDBPyRelation>(
	    connection->TableFunction("get_substrait_json", params, named_parameters)->Alias(query));
}

unique_ptr<DuckDBPyRelation> DuckDBPyConnection::FromSubstraitJSON(const string &json) {
	if (!connection) {
		throw ConnectionException("Connection has already been closed");
	}
	string name = "from_substrait_" + StringUtil::GenerateRandomName();
	vector<Value> params;
	params.emplace_back(json);
	return make_uniq<DuckDBPyRelation>(connection->TableFunction("from_substrait_json", params)->Alias(name));
}

unordered_set<string> DuckDBPyConnection::GetTableNames(const string &query) {
	if (!connection) {
		throw ConnectionException("Connection has already been closed");
	}
	return connection->GetTableNames(query);
}

shared_ptr<DuckDBPyConnection> DuckDBPyConnection::UnregisterPythonObject(const string &name) {
	connection->context->external_dependencies.erase(name);
	temporary_views.erase(name);
	py::gil_scoped_release release;
	if (connection) {
		connection->Query("DROP VIEW \"" + name + "\"");
	}
	return shared_from_this();
}

shared_ptr<DuckDBPyConnection> DuckDBPyConnection::Begin() {
	Execute("BEGIN TRANSACTION");
	return shared_from_this();
}

shared_ptr<DuckDBPyConnection> DuckDBPyConnection::Commit() {
	if (connection->context->transaction.IsAutoCommit()) {
		return shared_from_this();
	}
	Execute("COMMIT");
	return shared_from_this();
}

shared_ptr<DuckDBPyConnection> DuckDBPyConnection::Rollback() {
	Execute("ROLLBACK");
	return shared_from_this();
}

Optional<py::list> DuckDBPyConnection::GetDescription() {
	if (!result) {
		return py::none();
	}
	return result->Description();
}

void DuckDBPyConnection::Close() {
	result = nullptr;
	connection = nullptr;
	database = nullptr;
	for (auto &cur : cursors) {
		cur->Close();
	}
	cursors.clear();
}

void DuckDBPyConnection::InstallExtension(const string &extension, bool force_install) {
	ExtensionHelper::InstallExtension(*connection->context, extension, force_install);
}

void DuckDBPyConnection::LoadExtension(const string &extension) {
	ExtensionHelper::LoadExternalExtension(*connection->context, extension);
}

// cursor() is stupid
shared_ptr<DuckDBPyConnection> DuckDBPyConnection::Cursor() {
	if (!connection) {
		throw ConnectionException("Connection has already been closed");
	}
	auto res = make_shared<DuckDBPyConnection>();
	res->database = database;
	res->connection = make_uniq<Connection>(*res->database);
	cursors.push_back(res);
	return res;
}

// these should be functions on the result but well
Optional<py::tuple> DuckDBPyConnection::FetchOne() {
	if (!result) {
		throw InvalidInputException("No open result set");
	}
	return result->FetchOne();
}

py::list DuckDBPyConnection::FetchMany(idx_t size) {
	if (!result) {
		throw InvalidInputException("No open result set");
	}
	return result->FetchMany(size);
}

py::list DuckDBPyConnection::FetchAll() {
	if (!result) {
		throw InvalidInputException("No open result set");
	}
	return result->FetchAll();
}

py::dict DuckDBPyConnection::FetchNumpy() {
	if (!result) {
		throw InvalidInputException("No open result set");
	}
	return result->FetchNumpyInternal();
}

DataFrame DuckDBPyConnection::FetchDF(bool date_as_object) {
	if (!result) {
		throw InvalidInputException("No open result set");
	}
	return result->FetchDF(date_as_object);
}

DataFrame DuckDBPyConnection::FetchDFChunk(const idx_t vectors_per_chunk, bool date_as_object) const {
	if (!result) {
		throw InvalidInputException("No open result set");
	}
	return result->FetchDFChunk(vectors_per_chunk, date_as_object);
}

duckdb::pyarrow::Table DuckDBPyConnection::FetchArrow(idx_t chunk_size) {
	if (!result) {
		throw InvalidInputException("No open result set");
	}
	return result->ToArrowTable(chunk_size);
}

py::dict DuckDBPyConnection::FetchPyTorch() {
	if (!result) {
		throw InvalidInputException("No open result set");
	}
	return result->FetchPyTorch();
}

py::dict DuckDBPyConnection::FetchTF() {
	if (!result) {
		throw InvalidInputException("No open result set");
	}
	return result->FetchTF();
}

PolarsDataFrame DuckDBPyConnection::FetchPolars(idx_t chunk_size) {
	auto arrow = FetchArrow(chunk_size);
	return py::cast<PolarsDataFrame>(py::module::import("polars").attr("DataFrame")(arrow));
}

duckdb::pyarrow::RecordBatchReader DuckDBPyConnection::FetchRecordBatchReader(const idx_t chunk_size) const {
	if (!result) {
		throw InvalidInputException("No open result set");
	}
	return result->FetchRecordBatchReader(chunk_size);
}

static void CreateArrowScan(py::object entry, TableFunctionRef &table_function,
                            vector<unique_ptr<ParsedExpression>> &children, ClientConfig &config) {
	string name = "arrow_" + StringUtil::GenerateRandomName();
	auto stream_factory = make_uniq<PythonTableArrowArrayStreamFactory>(entry.ptr(), config);
	auto stream_factory_produce = PythonTableArrowArrayStreamFactory::Produce;
	auto stream_factory_get_schema = PythonTableArrowArrayStreamFactory::GetSchema;

	children.push_back(make_uniq<ConstantExpression>(Value::POINTER((uintptr_t)stream_factory.get())));
	children.push_back(make_uniq<ConstantExpression>(Value::POINTER((uintptr_t)stream_factory_produce)));
	children.push_back(make_uniq<ConstantExpression>(Value::POINTER((uintptr_t)stream_factory_get_schema)));

	table_function.function = make_uniq<FunctionExpression>("arrow_scan", std::move(children));
	table_function.external_dependency =
	    make_uniq<PythonDependencies>(make_uniq<RegisteredArrow>(std::move(stream_factory), entry));
}

static unique_ptr<TableRef> TryReplacement(py::dict &dict, py::str &table_name, ClientConfig &config,
                                           py::object &current_frame) {
	if (!dict.contains(table_name)) {
		// not present in the globals
		return nullptr;
	}
	auto entry = dict[table_name];
	auto table_function = make_uniq<TableFunctionRef>();
	vector<unique_ptr<ParsedExpression>> children;
	if (DuckDBPyConnection::IsPandasDataframe(entry)) {
<<<<<<< HEAD
		if (IsArrowBackedDataFrame(entry)) {
			auto table = ArrowTableFromDataframe(entry);
			CreateArrowScan(table, *table_function, children, config);
		} else {
			string name = "df_" + StringUtil::GenerateRandomName();
			auto new_df = PandasScanFunction::PandasReplaceCopiedNames(entry);
			children.push_back(make_unique<ConstantExpression>(Value::POINTER((uintptr_t)new_df.ptr())));
			table_function->function = make_unique<FunctionExpression>("pandas_scan", std::move(children));
			table_function->external_dependency = make_unique<PythonDependencies>(
			    make_unique<RegisteredObject>(entry), make_unique<RegisteredObject>(new_df));
		}

=======
		string name = "df_" + StringUtil::GenerateRandomName();
		auto new_df = PandasScanFunction::PandasReplaceCopiedNames(entry);
		children.push_back(make_uniq<ConstantExpression>(Value::POINTER((uintptr_t)new_df.ptr())));
		table_function->function = make_uniq<FunctionExpression>("pandas_scan", std::move(children));
		table_function->external_dependency =
		    make_uniq<PythonDependencies>(make_uniq<RegisteredObject>(entry), make_uniq<RegisteredObject>(new_df));
>>>>>>> d84e329b
	} else if (DuckDBPyConnection::IsAcceptedArrowObject(entry)) {
		CreateArrowScan(entry, *table_function, children, config);
	} else if (DuckDBPyRelation::IsRelation(entry)) {
		auto pyrel = py::cast<DuckDBPyRelation *>(entry);
		// create a subquery from the underlying relation object
		auto select = make_uniq<SelectStatement>();
		select->node = pyrel->GetRel().GetQueryNode();

		auto subquery = make_uniq<SubqueryRef>(std::move(select));
		return std::move(subquery);
	} else if (PolarsDataFrame::IsDataFrame(entry)) {
		auto arrow_dataset = entry.attr("to_arrow")();
		CreateArrowScan(arrow_dataset, *table_function, children, config);
	} else if (PolarsDataFrame::IsLazyFrame(entry)) {
		auto materialized = entry.attr("collect")();
		auto arrow_dataset = materialized.attr("to_arrow")();
		CreateArrowScan(arrow_dataset, *table_function, children, config);
	} else {
		std::string location = py::cast<py::str>(current_frame.attr("f_code").attr("co_filename"));
		location += ":";
		location += py::cast<py::str>(current_frame.attr("f_lineno"));
		std::string cpp_table_name = table_name;
		auto py_object_type = string(py::str(entry.get_type().attr("__name__")));

		throw InvalidInputException(
		    "Python Object \"%s\" of type \"%s\" found on line \"%s\" not suitable for replacement scans.\nMake sure "
		    "that \"%s\" is either a pandas.DataFrame, duckdb.DuckDBPyRelation, pyarrow Table, Dataset, "
		    "RecordBatchReader, or Scanner",
		    cpp_table_name, py_object_type, location, cpp_table_name);
	}
	return std::move(table_function);
}

static unique_ptr<TableRef> ScanReplacement(ClientContext &context, const string &table_name,
                                            ReplacementScanData *data) {
	py::gil_scoped_acquire acquire;
	auto py_table_name = py::str(table_name);
	// Here we do an exhaustive search on the frame lineage
	auto current_frame = py::module::import("inspect").attr("currentframe")();
	while (hasattr(current_frame, "f_locals")) {
		auto local_dict = py::reinterpret_borrow<py::dict>(current_frame.attr("f_locals"));
		// search local dictionary
		if (local_dict) {
			auto result = TryReplacement(local_dict, py_table_name, context.config, current_frame);
			if (result) {
				return result;
			}
		}
		// search global dictionary
		auto global_dict = py::reinterpret_borrow<py::dict>(current_frame.attr("f_globals"));
		if (global_dict) {
			auto result = TryReplacement(global_dict, py_table_name, context.config, current_frame);
			if (result) {
				return result;
			}
		}
		current_frame = current_frame.attr("f_back");
	}
	// Not found :(
	return nullptr;
}

unordered_map<string, string> TransformPyConfigDict(const py::dict &py_config_dict) {
	unordered_map<string, string> config_dict;
	for (auto &kv : py_config_dict) {
		auto key = py::str(kv.first);
		auto val = py::str(kv.second);
		config_dict[key] = val;
	}
	return config_dict;
}

void CreateNewInstance(DuckDBPyConnection &res, const string &database, DBConfig &config) {
	// We don't cache unnamed memory instances (i.e., :memory:)
	bool cache_instance = database != ":memory:" && !database.empty();
	res.database = instance_cache.CreateInstance(database, config, cache_instance);
	res.connection = make_uniq<Connection>(*res.database);
	auto &context = *res.connection->context;
	PandasScanFunction scan_fun;
	CreateTableFunctionInfo scan_info(scan_fun);
	MapFunction map_fun;
	CreateTableFunctionInfo map_info(map_fun);
	auto &catalog = Catalog::GetSystemCatalog(context);
	context.transaction.BeginTransaction();
	catalog.CreateTableFunction(context, &scan_info);
	catalog.CreateTableFunction(context, &map_info);
	context.transaction.Commit();
	auto &db_config = res.database->instance->config;
	db_config.AddExtensionOption("pandas_analyze_sample",
	                             "The maximum number of rows to sample when analyzing a pandas object column.",
	                             LogicalType::UBIGINT, Value::UBIGINT(1000));
	if (db_config.options.enable_external_access) {
		db_config.replacement_scans.emplace_back(ScanReplacement);
	}
}

static bool HasJupyterProgressBarDependencies() {
	auto &import_cache = *DuckDBPyConnection::ImportCache();
	if (!import_cache.ipywidgets().IsLoaded()) {
		// ipywidgets not installed, needed to support the progress bar
		return false;
	}
	return true;
}

static void SetDefaultConfigArguments(ClientContext &context) {
	if (!DuckDBPyConnection::IsInteractive()) {
		// Don't need to set any special default arguments
		return;
	}

	auto &config = ClientConfig::GetConfig(context);
	config.enable_progress_bar = true;

	if (!DuckDBPyConnection::IsJupyter()) {
		return;
	}
	if (!HasJupyterProgressBarDependencies()) {
		// Disable progress bar altogether
		config.system_progress_bar_disable_reason =
		    "required package 'ipywidgets' is missing, which is needed to render progress bars in Jupyter";
		config.enable_progress_bar = false;
		return;
	}

	// Set the function used to create the display for the progress bar
	context.config.display_create_func = JupyterProgressBarDisplay::Create;
}

static shared_ptr<DuckDBPyConnection> FetchOrCreateInstance(const string &database, DBConfig &config) {
	auto res = make_shared<DuckDBPyConnection>();
	res->database = instance_cache.GetInstance(database, config);
	if (!res->database) {
		//! No cached database, we must create a new instance
		CreateNewInstance(*res, database, config);
		return res;
	}
	res->connection = make_uniq<Connection>(*res->database);
	return res;
}

shared_ptr<DuckDBPyConnection> DuckDBPyConnection::Connect(const string &database, bool read_only,
                                                           const py::dict &config_options) {
	auto config_dict = TransformPyConfigDict(config_options);
	DBConfig config(config_dict, read_only);

	auto res = FetchOrCreateInstance(database, config);
	auto &client_context = *res->connection->context;
	SetDefaultConfigArguments(client_context);
	return res;
}

vector<Value> DuckDBPyConnection::TransformPythonParamList(const py::handle &params) {
	vector<Value> args;
	args.reserve(py::len(params));

	for (auto param : params) {
		args.emplace_back(TransformPythonValue(param, LogicalType::UNKNOWN, false));
	}
	return args;
}

shared_ptr<DuckDBPyConnection> DuckDBPyConnection::DefaultConnection() {
	if (!default_connection) {
		py::dict config_dict;
		default_connection = DuckDBPyConnection::Connect(":memory:", false, config_dict);
	}
	return default_connection;
}

PythonImportCache *DuckDBPyConnection::ImportCache() {
	if (!import_cache) {
		import_cache = make_shared<PythonImportCache>();
	}
	return import_cache.get();
}

ModifiedMemoryFileSystem &DuckDBPyConnection::GetObjectFileSystem() {
	if (!internal_object_filesystem) {
		D_ASSERT(!FileSystemIsRegistered("DUCKDB_INTERNAL_OBJECTSTORE"));
		auto &import_cache_py = *ImportCache();
		internal_object_filesystem =
		    make_shared<ModifiedMemoryFileSystem>(import_cache_py.pyduckdb().filesystem.modified_memory_filesystem()());
		auto &abstract_fs = (AbstractFileSystem &)*internal_object_filesystem;
		RegisterFilesystem(abstract_fs);
	}
	return *internal_object_filesystem;
}

bool DuckDBPyConnection::IsInteractive() {
	return DuckDBPyConnection::environment != PythonEnvironmentType::NORMAL;
}

shared_ptr<DuckDBPyConnection> DuckDBPyConnection::Enter() {
	return shared_from_this();
}

bool DuckDBPyConnection::Exit(DuckDBPyConnection &self, const py::object &exc_type, const py::object &exc,
                              const py::object &traceback) {
	self.Close();
	if (exc_type.ptr() != Py_None) {
		return false;
	}
	return true;
}

void DuckDBPyConnection::Cleanup() {
	default_connection.reset();
	import_cache.reset();
}

bool DuckDBPyConnection::IsPandasDataframe(const py::object &object) {
	if (!ModuleIsLoaded<PandasCacheItem>()) {
		return false;
	}
	auto &import_cache_py = *DuckDBPyConnection::ImportCache();
	return import_cache_py.pandas().DataFrame.IsInstance(object);
}

bool DuckDBPyConnection::IsPolarsDataframe(const py::object &object) {
	if (!ModuleIsLoaded<PolarsCacheItem>()) {
		return false;
	}
	auto &import_cache_py = *DuckDBPyConnection::ImportCache();
	return import_cache_py.polars().DataFrame.IsInstance(object) ||
	       import_cache_py.polars().LazyFrame.IsInstance(object);
}

bool DuckDBPyConnection::IsAcceptedArrowObject(const py::object &object) {
	if (!ModuleIsLoaded<ArrowCacheItem>()) {
		return false;
	}
	auto &import_cache_py = *DuckDBPyConnection::ImportCache();
	return import_cache_py.arrow().lib.Table.IsInstance(object) ||
	       import_cache_py.arrow().lib.RecordBatchReader.IsInstance(object) ||
	       import_cache_py.arrow().dataset.Dataset.IsInstance(object) ||
	       import_cache_py.arrow().dataset.Scanner.IsInstance(object);
}

} // namespace duckdb<|MERGE_RESOLUTION|>--- conflicted
+++ resolved
@@ -451,7 +451,7 @@
 
 void DuckDBPyConnection::RegisterArrowObject(const py::object &arrow_object, const string &name) {
 	auto stream_factory =
-	    make_unique<PythonTableArrowArrayStreamFactory>(arrow_object.ptr(), connection->context->config);
+	    make_uniq<PythonTableArrowArrayStreamFactory>(arrow_object.ptr(), connection->context->config);
 	auto stream_factory_produce = PythonTableArrowArrayStreamFactory::Produce;
 	auto stream_factory_get_schema = PythonTableArrowArrayStreamFactory::GetSchema;
 	{
@@ -465,7 +465,7 @@
 	}
 	vector<shared_ptr<ExternalDependency>> dependencies;
 	dependencies.push_back(
-	    make_shared<PythonDependencies>(make_unique<RegisteredArrow>(std::move(stream_factory), arrow_object)));
+	    make_shared<PythonDependencies>(make_uniq<RegisteredArrow>(std::move(stream_factory), arrow_object)));
 	connection->context->external_dependencies[name] = std::move(dependencies);
 }
 
@@ -488,20 +488,12 @@
 				        ->CreateView(name, true, true);
 			}
 
-<<<<<<< HEAD
 			// keep a reference
 			vector<shared_ptr<ExternalDependency>> dependencies;
-			dependencies.push_back(make_shared<PythonDependencies>(make_unique<RegisteredObject>(python_object),
-			                                                       make_unique<RegisteredObject>(new_df)));
+			dependencies.push_back(make_shared<PythonDependencies>(make_uniq<RegisteredObject>(python_object),
+			                                                       make_uniq<RegisteredObject>(new_df)));
 			connection->context->external_dependencies[name] = std::move(dependencies);
 		}
-=======
-		// keep a reference
-		vector<shared_ptr<ExternalDependency>> dependencies;
-		dependencies.push_back(make_shared<PythonDependencies>(make_uniq<RegisteredObject>(python_object),
-		                                                       make_uniq<RegisteredObject>(new_df)));
-		connection->context->external_dependencies[name] = std::move(dependencies);
->>>>>>> d84e329b
 	} else if (IsAcceptedArrowObject(python_object) || IsPolarsDataframe(python_object)) {
 		py::object arrow_object;
 		if (IsPolarsDataframe(python_object)) {
@@ -516,27 +508,7 @@
 		} else {
 			arrow_object = python_object;
 		}
-<<<<<<< HEAD
 		RegisterArrowObject(arrow_object, name);
-=======
-		auto stream_factory =
-		    make_uniq<PythonTableArrowArrayStreamFactory>(arrow_object.ptr(), connection->context->config);
-		auto stream_factory_produce = PythonTableArrowArrayStreamFactory::Produce;
-		auto stream_factory_get_schema = PythonTableArrowArrayStreamFactory::GetSchema;
-		{
-			py::gil_scoped_release release;
-			temporary_views[name] =
-			    connection
-			        ->TableFunction("arrow_scan", {Value::POINTER((uintptr_t)stream_factory.get()),
-			                                       Value::POINTER((uintptr_t)stream_factory_produce),
-			                                       Value::POINTER((uintptr_t)stream_factory_get_schema)})
-			        ->CreateView(name, true, true);
-		}
-		vector<shared_ptr<ExternalDependency>> dependencies;
-		dependencies.push_back(
-		    make_shared<PythonDependencies>(make_uniq<RegisteredArrow>(std::move(stream_factory), arrow_object)));
-		connection->context->external_dependencies[name] = std::move(dependencies);
->>>>>>> d84e329b
 	} else if (DuckDBPyRelation::IsRelation(python_object)) {
 		auto pyrel = py::cast<DuckDBPyRelation *>(python_object);
 		pyrel->CreateView(name, true);
@@ -1229,27 +1201,18 @@
 	auto table_function = make_uniq<TableFunctionRef>();
 	vector<unique_ptr<ParsedExpression>> children;
 	if (DuckDBPyConnection::IsPandasDataframe(entry)) {
-<<<<<<< HEAD
 		if (IsArrowBackedDataFrame(entry)) {
 			auto table = ArrowTableFromDataframe(entry);
 			CreateArrowScan(table, *table_function, children, config);
 		} else {
 			string name = "df_" + StringUtil::GenerateRandomName();
 			auto new_df = PandasScanFunction::PandasReplaceCopiedNames(entry);
-			children.push_back(make_unique<ConstantExpression>(Value::POINTER((uintptr_t)new_df.ptr())));
-			table_function->function = make_unique<FunctionExpression>("pandas_scan", std::move(children));
-			table_function->external_dependency = make_unique<PythonDependencies>(
-			    make_unique<RegisteredObject>(entry), make_unique<RegisteredObject>(new_df));
-		}
-
-=======
-		string name = "df_" + StringUtil::GenerateRandomName();
-		auto new_df = PandasScanFunction::PandasReplaceCopiedNames(entry);
-		children.push_back(make_uniq<ConstantExpression>(Value::POINTER((uintptr_t)new_df.ptr())));
-		table_function->function = make_uniq<FunctionExpression>("pandas_scan", std::move(children));
-		table_function->external_dependency =
-		    make_uniq<PythonDependencies>(make_uniq<RegisteredObject>(entry), make_uniq<RegisteredObject>(new_df));
->>>>>>> d84e329b
+			children.push_back(make_uniq<ConstantExpression>(Value::POINTER((uintptr_t)new_df.ptr())));
+			table_function->function = make_uniq<FunctionExpression>("pandas_scan", std::move(children));
+			table_function->external_dependency =
+			    make_uniq<PythonDependencies>(make_uniq<RegisteredObject>(entry), make_uniq<RegisteredObject>(new_df));
+		}
+
 	} else if (DuckDBPyConnection::IsAcceptedArrowObject(entry)) {
 		CreateArrowScan(entry, *table_function, children, config);
 	} else if (DuckDBPyRelation::IsRelation(entry)) {
