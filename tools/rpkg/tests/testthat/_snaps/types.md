# test_all_types() output

    Code
      as.list(dbGetQuery(con,
<<<<<<< HEAD
        "SELECT * EXCLUDE (timestamp_tz, time_tz, timestamp_ns, timestamp_array, timestamptz_array, map, bit, \"union\") REPLACE(replace(varchar, chr(0), '') AS varchar) FROM test_all_types()"))
=======
        "SELECT * EXCLUDE (timestamp_tz, time_tz, timestamp_ns, timestamp_array, timestamptz_array, map, bit) REPLACE(replace(varchar, chr(0), '') AS varchar) FROM test_all_types(use_large_enum=true)"))
>>>>>>> f586db1b
    Output
      $bool
      [1] FALSE  TRUE    NA
      
      $tinyint
      [1] -128  127   NA
      
      $smallint
      [1] -32768  32767     NA
      
      $int
      [1]         NA 2147483647         NA
      
      $bigint
      [1] -9.223372e+18  9.223372e+18            NA
      
      $hugeint
      [1] -1.701412e+38  1.701412e+38            NA
      
      $utinyint
      [1]   0 255  NA
      
      $usmallint
      [1]     0 65535    NA
      
      $uint
      [1]          0 4294967295         NA
      
      $ubigint
      [1] 0.000000e+00 1.844674e+19           NA
      
      $date
      [1] "-5877641-06-25" "5881580-07-10"  NA              
      
      $time
      Time differences in secs
      [1]     0 86399    NA
      
      $timestamp
      [1] "-290308-12-22 00:00:00.00000 UTC" "294247-01-10 04:00:54.77539 UTC" 
      [3] NA                                
      
      $timestamp_s
      [1] "-290308-12-22 00:00:00 UTC" "294247-01-10 04:00:54 UTC" 
      [3] NA                          
      
      $timestamp_ms
      [1] "-290308-12-22 00:00:00.00000 UTC" "294247-01-10 04:00:54.77539 UTC" 
      [3] NA                                
      
      $float
      [1] -3.402823e+38  3.402823e+38            NA
      
      $double
      [1] -1.797693e+308  1.797693e+308             NA
      
      $dec_4_1
      [1] -999.9  999.9     NA
      
      $dec_9_4
      [1] -1e+05  1e+05     NA
      
      $dec_18_6
      [1] -1e+12  1e+12     NA
      
      $dec38_10
      [1] -1e+28  1e+28     NA
      
      $uuid
      [1] "00000000-0000-0000-0000-000000000001"
      [2] "ffffffff-ffff-ffff-ffff-ffffffffffff"
      [3] NA                                    
      
      $interval
      Time differences in secs
      [1]          0 2675722599         NA
      
      $varchar
      [1] "🦆🦆🦆🦆🦆🦆" "goose"        NA            
      
      $blob
      $blob[[1]]
       [1] 74 68 69 73 69 73 61 6c 6f 6e 67 62 6c 6f 62 00 77 69 74 68 6e 75 6c 6c 62
      [26] 79 74 65 73
      
      $blob[[2]]
      [1] 00 00 00 61
      
      $blob[[3]]
      NULL
      
      
      $small_enum
      [1] DUCK_DUCK_ENUM GOOSE          <NA>          
      Levels: DUCK_DUCK_ENUM GOOSE
      
      $medium_enum
      [1] enum_0   enum_299 <NA>    
      300 Levels: enum_0 enum_1 enum_2 enum_3 enum_4 enum_5 enum_6 enum_7 ... enum_299
      
      $large_enum
      [1] enum_0 enum_0 <NA>  
      70000 Levels: enum_0 enum_1 enum_2 enum_3 enum_4 enum_5 enum_6 enum_7 ... enum_69999
      
      $int_array
      $int_array[[1]]
      integer(0)
      
      $int_array[[2]]
      [1]  42 999  NA  NA -42
      
      $int_array[[3]]
      NULL
      
      
      $double_array
      $double_array[[1]]
      numeric(0)
      
      $double_array[[2]]
      [1]   42  NaN  Inf -Inf   NA  -42
      
      $double_array[[3]]
      NULL
      
      
      $date_array
      $date_array[[1]]
      Date of length 0
      
      $date_array[[2]]
      [1] "1970-01-01"     "5881580-07-11"  "-5877641-06-24" NA              
      [5] "2022-05-12"    
      
      $date_array[[3]]
      NULL
      
      
      $varchar_array
      $varchar_array[[1]]
      character(0)
      
      $varchar_array[[2]]
      [1] "🦆🦆🦆🦆🦆🦆" "goose"        NA             ""            
      
      $varchar_array[[3]]
      NULL
      
      
      $nested_int_array
      $nested_int_array[[1]]
      list()
      
      $nested_int_array[[2]]
      $nested_int_array[[2]][[1]]
      integer(0)
      
      $nested_int_array[[2]][[2]]
      [1]  42 999  NA  NA -42
      
      $nested_int_array[[2]][[3]]
      NULL
      
      $nested_int_array[[2]][[4]]
      integer(0)
      
      $nested_int_array[[2]][[5]]
      [1]  42 999  NA  NA -42
      
      
      $nested_int_array[[3]]
      NULL
      
      
      $struct
         a            b
      1 NA         <NA>
      2 42 🦆🦆🦆🦆🦆🦆
      3 NA         <NA>
      
      $struct_of_arrays
                           a                         b
      1                 NULL                      NULL
      2 42, 999, NA, NA, -42 🦆🦆🦆🦆🦆🦆, goose, NA, 
      3                 NULL                      NULL
      
      $array_of_structs
      $array_of_structs[[1]]
      [1] a b
      <0 rows> (or 0-length row.names)
      
      $array_of_structs[[2]]
         a            b
      1 NA         <NA>
      2 42 🦆🦆🦆🦆🦆🦆
      3 NA         <NA>
      
      $array_of_structs[[3]]
      NULL
      
      
<|MERGE_RESOLUTION|>--- conflicted
+++ resolved
@@ -2,11 +2,7 @@
 
     Code
       as.list(dbGetQuery(con,
-<<<<<<< HEAD
-        "SELECT * EXCLUDE (timestamp_tz, time_tz, timestamp_ns, timestamp_array, timestamptz_array, map, bit, \"union\") REPLACE(replace(varchar, chr(0), '') AS varchar) FROM test_all_types()"))
-=======
-        "SELECT * EXCLUDE (timestamp_tz, time_tz, timestamp_ns, timestamp_array, timestamptz_array, map, bit) REPLACE(replace(varchar, chr(0), '') AS varchar) FROM test_all_types(use_large_enum=true)"))
->>>>>>> f586db1b
+        "SELECT * EXCLUDE (timestamp_tz, time_tz, timestamp_ns, timestamp_array, timestamptz_array, map, bit, \"union\") REPLACE(replace(varchar, chr(0), '') AS varchar) FROM test_all_types(use_large_enum=true)"))
     Output
       $bool
       [1] FALSE  TRUE    NA
