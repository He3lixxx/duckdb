#include "org_duckdb_DuckDBNative.h"
#include "duckdb.hpp"
#include "duckdb/main/client_context.hpp"
#include "duckdb/main/appender.hpp"
#include "duckdb/common/operator/cast_operators.hpp"

using namespace duckdb;
using namespace std;

static jint JNI_VERSION = JNI_VERSION_1_6;

// Static global vars of cached Java classes, methods and fields
static jclass J_Charset;
static jmethodID J_Charset_forName;
static jmethodID J_Charset_decode;

static jclass J_CharBuffer;
static jmethodID J_CharBuffer_toString;

static jclass J_SQLException;

static jclass J_Bool;
static jclass J_Byte;
static jclass J_Short;
static jclass J_Int;
static jclass J_Long;
static jclass J_Float;
static jclass J_Double;
static jclass J_String;
static jclass J_Timestamp;
static jclass J_Decimal;

static jmethodID J_Bool_booleanValue;
static jmethodID J_Byte_byteValue;
static jmethodID J_Short_shortValue;
static jmethodID J_Int_intValue;
static jmethodID J_Long_longValue;
static jmethodID J_Float_floatValue;
static jmethodID J_Double_doubleValue;
static jmethodID J_Timestamp_getMicrosEpoch;
static jmethodID J_Decimal_precision;
static jmethodID J_Decimal_scale;
static jmethodID J_Decimal_scaleByPowTen;
static jmethodID J_Decimal_toPlainString;
static jmethodID J_Decimal_longValue;

static jclass J_DuckResultSetMeta;
static jmethodID J_DuckResultSetMeta_init;

static jclass J_DuckVector;
static jmethodID J_DuckVector_init;
static jfieldID J_DuckVector_constlen;
static jfieldID J_DuckVector_varlen;

static jclass J_ByteBuffer;

JNIEXPORT jint JNICALL JNI_OnLoad(JavaVM *vm, void *reserved) {
	// Get JNIEnv from vm
	JNIEnv *env;
	if (vm->GetEnv(reinterpret_cast<void **>(&env), JNI_VERSION) != JNI_OK) {
		return JNI_ERR;
	}

	jclass tmpLocalRef;

	tmpLocalRef = env->FindClass("java/nio/charset/Charset");
	J_Charset = (jclass)env->NewGlobalRef(tmpLocalRef);
	env->DeleteLocalRef(tmpLocalRef);

	J_Charset_forName = env->GetStaticMethodID(J_Charset, "forName", "(Ljava/lang/String;)Ljava/nio/charset/Charset;");
	J_Charset_decode = env->GetMethodID(J_Charset, "decode", "(Ljava/nio/ByteBuffer;)Ljava/nio/CharBuffer;");

	tmpLocalRef = env->FindClass("java/nio/CharBuffer");
	J_CharBuffer = (jclass)env->NewGlobalRef(tmpLocalRef);
	env->DeleteLocalRef(tmpLocalRef);

	J_CharBuffer_toString = env->GetMethodID(J_CharBuffer, "toString", "()Ljava/lang/String;");

	tmpLocalRef = env->FindClass("java/sql/SQLException");
	J_SQLException = (jclass)env->NewGlobalRef(tmpLocalRef);
	env->DeleteLocalRef(tmpLocalRef);

	tmpLocalRef = env->FindClass("java/lang/Boolean");
	J_Bool = (jclass)env->NewGlobalRef(tmpLocalRef);
	env->DeleteLocalRef(tmpLocalRef);
	tmpLocalRef = env->FindClass("java/lang/Byte");
	J_Byte = (jclass)env->NewGlobalRef(tmpLocalRef);
	env->DeleteLocalRef(tmpLocalRef);
	tmpLocalRef = env->FindClass("java/lang/Short");
	J_Short = (jclass)env->NewGlobalRef(tmpLocalRef);
	env->DeleteLocalRef(tmpLocalRef);
	tmpLocalRef = env->FindClass("java/lang/Integer");
	J_Int = (jclass)env->NewGlobalRef(tmpLocalRef);
	env->DeleteLocalRef(tmpLocalRef);
	tmpLocalRef = env->FindClass("java/lang/Long");
	J_Long = (jclass)env->NewGlobalRef(tmpLocalRef);
	env->DeleteLocalRef(tmpLocalRef);
	tmpLocalRef = env->FindClass("java/lang/Float");
	J_Float = (jclass)env->NewGlobalRef(tmpLocalRef);
	env->DeleteLocalRef(tmpLocalRef);
	tmpLocalRef = env->FindClass("java/lang/Double");
	J_Double = (jclass)env->NewGlobalRef(tmpLocalRef);
	env->DeleteLocalRef(tmpLocalRef);
	tmpLocalRef = env->FindClass("java/lang/String");
	J_String = (jclass)env->NewGlobalRef(tmpLocalRef);
	env->DeleteLocalRef(tmpLocalRef);
	tmpLocalRef = env->FindClass("org/duckdb/DuckDBTimestamp");
	J_Timestamp = (jclass)env->NewGlobalRef(tmpLocalRef);
	env->DeleteLocalRef(tmpLocalRef);
	tmpLocalRef = env->FindClass("java/math/BigDecimal");
	J_Decimal = (jclass)env->NewGlobalRef(tmpLocalRef);
	env->DeleteLocalRef(tmpLocalRef);

	J_Bool_booleanValue = env->GetMethodID(J_Bool, "booleanValue", "()Z");
	J_Byte_byteValue = env->GetMethodID(J_Byte, "byteValue", "()B");
	J_Short_shortValue = env->GetMethodID(J_Short, "shortValue", "()S");
	J_Int_intValue = env->GetMethodID(J_Int, "intValue", "()I");
	J_Long_longValue = env->GetMethodID(J_Long, "longValue", "()J");
	J_Float_floatValue = env->GetMethodID(J_Float, "floatValue", "()F");
	J_Double_doubleValue = env->GetMethodID(J_Double, "doubleValue", "()D");
	J_Timestamp_getMicrosEpoch = env->GetMethodID(J_Timestamp, "getMicrosEpoch", "()J");
	J_Decimal_precision = env->GetMethodID(J_Decimal, "precision", "()I");
	J_Decimal_scale = env->GetMethodID(J_Decimal, "scale", "()I");
	J_Decimal_scaleByPowTen = env->GetMethodID(J_Decimal, "scaleByPowerOfTen", "(I)Ljava/math/BigDecimal;");
	J_Decimal_toPlainString = env->GetMethodID(J_Decimal, "toPlainString", "()Ljava/lang/String;");
	J_Decimal_longValue = env->GetMethodID(J_Decimal, "longValue", "()J");

	tmpLocalRef = env->FindClass("org/duckdb/DuckDBResultSetMetaData");
	J_DuckResultSetMeta = (jclass)env->NewGlobalRef(tmpLocalRef);
	env->DeleteLocalRef(tmpLocalRef);

	J_DuckResultSetMeta_init = env->GetMethodID(J_DuckResultSetMeta, "<init>",
	                                            "(II[Ljava/lang/String;[Ljava/lang/String;[Ljava/lang/String;)V");

	tmpLocalRef = env->FindClass("org/duckdb/DuckDBVector");
	J_DuckVector = (jclass)env->NewGlobalRef(tmpLocalRef);
	env->DeleteLocalRef(tmpLocalRef);

	J_DuckVector_init = env->GetMethodID(J_DuckVector, "<init>", "(Ljava/lang/String;I[Z)V");
	J_DuckVector_constlen = env->GetFieldID(J_DuckVector, "constlen_data", "Ljava/nio/ByteBuffer;");
	J_DuckVector_varlen = env->GetFieldID(J_DuckVector, "varlen_data", "[Ljava/lang/Object;");

	tmpLocalRef = env->FindClass("java/nio/ByteBuffer");
	J_ByteBuffer = (jclass)env->NewGlobalRef(tmpLocalRef);
	env->DeleteLocalRef(tmpLocalRef);

	return JNI_VERSION;
}

JNIEXPORT void JNICALL JNI_OnUnload(JavaVM *vm, void *reserved) {
	// Get JNIEnv from vm
	JNIEnv *env;
	vm->GetEnv(reinterpret_cast<void **>(&env), JNI_VERSION);

	env->DeleteGlobalRef(J_Charset);
	env->DeleteGlobalRef(J_CharBuffer);
	env->DeleteGlobalRef(J_SQLException);
	env->DeleteGlobalRef(J_Bool);
	env->DeleteGlobalRef(J_Byte);
	env->DeleteGlobalRef(J_Short);
	env->DeleteGlobalRef(J_Int);
	env->DeleteGlobalRef(J_Long);
	env->DeleteGlobalRef(J_Float);
	env->DeleteGlobalRef(J_Double);
	env->DeleteGlobalRef(J_String);
	env->DeleteGlobalRef(J_Timestamp);
	env->DeleteGlobalRef(J_Decimal);
	env->DeleteGlobalRef(J_DuckResultSetMeta);
	env->DeleteGlobalRef(J_DuckVector);
	env->DeleteGlobalRef(J_ByteBuffer);
}

static string byte_array_to_string(JNIEnv *env, jbyteArray ba_j) {
	idx_t len = env->GetArrayLength(ba_j);
	string ret;
	ret.resize(len);

	jbyte *bytes = (jbyte *)env->GetByteArrayElements(ba_j, NULL);

	for (idx_t i = 0; i < len; i++) {
		ret[i] = bytes[i];
	}
	env->ReleaseByteArrayElements(ba_j, bytes, 0);

	return ret;
}

static jobject decode_charbuffer_to_jstring(JNIEnv *env, const char *d_str, idx_t d_str_len) {
	jobject charset = env->CallStaticObjectMethod(J_Charset, J_Charset_forName, env->NewStringUTF("UTF-8"));

	auto bb = env->NewDirectByteBuffer((void *)d_str, d_str_len);
	auto j_cb = env->CallObjectMethod(charset, J_Charset_decode, bb);
	auto j_str = env->CallObjectMethod(j_cb, J_CharBuffer_toString);
	return j_str;
}

JNIEXPORT jobject JNICALL Java_org_duckdb_DuckDBNative_duckdb_1jdbc_1startup(JNIEnv *env, jclass, jbyteArray database_j,
                                                                             jboolean read_only) {
	auto database = byte_array_to_string(env, database_j);
	DBConfig config;
	if (read_only) {
		config.access_mode = AccessMode::READ_ONLY;
	}
	try {
		auto db = new DuckDB(database, &config);
		return env->NewDirectByteBuffer(db, 0);
	} catch (exception &e) {
		env->ThrowNew(J_SQLException, e.what());
	}
	return nullptr;
}

JNIEXPORT void JNICALL Java_org_duckdb_DuckDBNative_duckdb_1jdbc_1shutdown(JNIEnv *env, jclass, jobject db_ref_buf) {
	auto db_ref = (DuckDB *)env->GetDirectBufferAddress(db_ref_buf);
	if (db_ref) {
		delete db_ref;
	}
}

JNIEXPORT jobject JNICALL Java_org_duckdb_DuckDBNative_duckdb_1jdbc_1connect(JNIEnv *env, jclass, jobject db_ref_buf) {
	auto db_ref = (DuckDB *)env->GetDirectBufferAddress(db_ref_buf);
	try {
		auto conn = new Connection(*db_ref);
		return env->NewDirectByteBuffer(conn, 0);
	} catch (exception &e) {
		env->ThrowNew(J_SQLException, e.what());
	}
	return nullptr;
}

JNIEXPORT void JNICALL Java_org_duckdb_DuckDBNative_duckdb_1jdbc_1set_1auto_1commit(JNIEnv *env, jclass,
                                                                                    jobject conn_ref_buf,
                                                                                    jboolean auto_commit) {
	auto conn_ref = (Connection *)env->GetDirectBufferAddress(conn_ref_buf);
	if (!conn_ref || !conn_ref->context) {
		env->ThrowNew(J_SQLException, "Invalid connection");
	}
	conn_ref->context->RunFunctionInTransaction([&]() { conn_ref->SetAutoCommit(auto_commit); });
}

JNIEXPORT jboolean JNICALL Java_org_duckdb_DuckDBNative_duckdb_1jdbc_1get_1auto_1commit(JNIEnv *env, jclass,
                                                                                        jobject conn_ref_buf) {
	auto conn_ref = (Connection *)env->GetDirectBufferAddress(conn_ref_buf);
	if (!conn_ref) {
		env->ThrowNew(J_SQLException, "Invalid connection");
	}
	return conn_ref->IsAutoCommit();
}

JNIEXPORT void JNICALL Java_org_duckdb_DuckDBNative_duckdb_1jdbc_1disconnect(JNIEnv *env, jclass,
                                                                             jobject conn_ref_buf) {
	auto conn_ref = (Connection *)env->GetDirectBufferAddress(conn_ref_buf);
	if (conn_ref) {
		delete conn_ref;
	}
}

struct StatementHolder {
	unique_ptr<PreparedStatement> stmt;
};

#include "utf8proc_wrapper.hpp"

JNIEXPORT jobject JNICALL Java_org_duckdb_DuckDBNative_duckdb_1jdbc_1prepare(JNIEnv *env, jclass, jobject conn_ref_buf,
                                                                             jbyteArray query_j) {
	auto conn_ref = (Connection *)env->GetDirectBufferAddress(conn_ref_buf);
	if (!conn_ref) {
		env->ThrowNew(J_SQLException, "Invalid connection");
		return nullptr;
	}

	auto query = byte_array_to_string(env, query_j);
	auto statements = conn_ref->ExtractStatements(query.c_str());
	if (statements.empty()) {
		env->ThrowNew(env->FindClass("java/sql/SQLException"), "No statements to execute.");
		return nullptr;
	}

	// if there are multiple statements, we directly execute the statements besides the last one
	// we only return the result of the last statement to the user, unless one of the previous statements fails
	for (idx_t i = 0; i + 1 < statements.size(); i++) {
		try {
			auto res = conn_ref->Query(move(statements[i]));
			if (!res->success) {
				env->ThrowNew(env->FindClass("java/sql/SQLException"), res->error.c_str());
				return nullptr;
			}
		} catch (const std::exception &ex) {
			env->ThrowNew(env->FindClass("java/sql/SQLException"), ex.what());
			return nullptr;
		}
	}

	auto stmt_ref = new StatementHolder();
	stmt_ref->stmt = conn_ref->Prepare(move(statements.back()));
	if (!stmt_ref->stmt->success) {
		string error_msg = string(stmt_ref->stmt->error);
		stmt_ref->stmt = nullptr;
<<<<<<< HEAD

		// No success, so it must be deleted
		delete stmt_ref;
		env->ThrowNew(J_SQLException, error_msg.c_str());

		// Just return control flow back to JVM, as an Exception is pending anyway
		return 0;
=======
		env->ThrowNew(J_SQLException, error_msg.c_str());
>>>>>>> d5ff419c
	}
	return env->NewDirectByteBuffer(stmt_ref, 0);
}

struct ResultHolder {
	unique_ptr<QueryResult> res;
	unique_ptr<DataChunk> chunk;
};

JNIEXPORT jobject JNICALL Java_org_duckdb_DuckDBNative_duckdb_1jdbc_1execute(JNIEnv *env, jclass, jobject stmt_ref_buf,
                                                                             jobjectArray params) {
	auto stmt_ref = (StatementHolder *)env->GetDirectBufferAddress(stmt_ref_buf);
	if (!stmt_ref) {
		env->ThrowNew(J_SQLException, "Invalid statement");
	}
	auto res_ref = new ResultHolder();
	vector<Value> duckdb_params;

	idx_t param_len = env->GetArrayLength(params);
	if (param_len != stmt_ref->stmt->n_param) {
		env->ThrowNew(J_SQLException, "Parameter count mismatch");
	}

	if (param_len > 0) {
		for (idx_t i = 0; i < param_len; i++) {
			auto param = env->GetObjectArrayElement(params, i);
			if (param == nullptr) {
				duckdb_params.push_back(Value());
				continue;
			} else if (env->IsInstanceOf(param, J_Bool)) {
				duckdb_params.push_back(Value::BOOLEAN(env->CallBooleanMethod(param, J_Bool_booleanValue)));
				continue;
			} else if (env->IsInstanceOf(param, J_Byte)) {
				duckdb_params.push_back(Value::TINYINT(env->CallByteMethod(param, J_Byte_byteValue)));
				continue;
			} else if (env->IsInstanceOf(param, J_Short)) {
				duckdb_params.push_back(Value::SMALLINT(env->CallShortMethod(param, J_Short_shortValue)));
				continue;
			} else if (env->IsInstanceOf(param, J_Int)) {
				duckdb_params.push_back(Value::INTEGER(env->CallIntMethod(param, J_Int_intValue)));
				continue;
			} else if (env->IsInstanceOf(param, J_Long)) {
				duckdb_params.push_back(Value::BIGINT(env->CallLongMethod(param, J_Long_longValue)));
				continue;
			} else if (env->IsInstanceOf(param, J_Timestamp)) {
				duckdb_params.push_back(
				    Value::TIMESTAMP((timestamp_t)env->CallLongMethod(param, J_Timestamp_getMicrosEpoch)));
				continue;
			} else if (env->IsInstanceOf(param, J_Float)) {
				duckdb_params.push_back(Value::FLOAT(env->CallFloatMethod(param, J_Float_floatValue)));
<<<<<<< HEAD
				continue;
			} else if (env->IsInstanceOf(param, J_Double)) {
				duckdb_params.push_back(Value::DOUBLE(env->CallDoubleMethod(param, J_Double_doubleValue)));
				continue;
=======
				continue;
			} else if (env->IsInstanceOf(param, J_Double)) {
				duckdb_params.push_back(Value::DOUBLE(env->CallDoubleMethod(param, J_Double_doubleValue)));
				continue;
>>>>>>> d5ff419c
			} else if (env->IsInstanceOf(param, J_Decimal)) {
				jint precision = env->CallIntMethod(param, J_Decimal_precision);
				jint scale = env->CallIntMethod(param, J_Decimal_scale);

				if (precision <= 18) { // normal sizes -> avoid string processing
					jobject no_point_dec = env->CallObjectMethod(param, J_Decimal_scaleByPowTen, scale);
					jlong result = env->CallLongMethod(no_point_dec, J_Decimal_longValue);
					duckdb_params.push_back(Value::DECIMAL((int64_t)result, (uint8_t)precision, (uint8_t)scale));
				} else if (precision <= 38) { // larger than int64 -> get string and cast
					jobject str_val = env->CallObjectMethod(param, J_Decimal_toPlainString);
					auto *str_char = env->GetStringUTFChars((jstring)str_val, 0);
					Value val = Value(str_char);
					val = val.CastAs(LogicalType::DECIMAL(precision, scale));

					duckdb_params.push_back(val);
					env->ReleaseStringUTFChars((jstring)str_val, str_char);
				}
				continue;
			} else if (env->IsInstanceOf(param, J_String)) {
				auto *param_string = env->GetStringUTFChars((jstring)param, 0);
				duckdb_params.push_back(Value(param_string));
				env->ReleaseStringUTFChars((jstring)param, param_string);
				continue;
			} else {
				env->ThrowNew(J_SQLException, "Unsupported parameter type");
			}
		}
	}

	res_ref->res = stmt_ref->stmt->Execute(duckdb_params, false);
	if (!res_ref->res->success) {
		string error_msg = string(res_ref->res->error);
		res_ref->res = nullptr;
		env->ThrowNew(J_SQLException, error_msg.c_str());
	}
	return env->NewDirectByteBuffer(res_ref, 0);
}

JNIEXPORT void JNICALL Java_org_duckdb_DuckDBNative_duckdb_1jdbc_1release(JNIEnv *env, jclass, jobject stmt_ref_buf) {
	auto stmt_ref = (StatementHolder *)env->GetDirectBufferAddress(stmt_ref_buf);
	if (stmt_ref) {
		delete stmt_ref;
	}
}

JNIEXPORT void JNICALL Java_org_duckdb_DuckDBNative_duckdb_1jdbc_1free_1result(JNIEnv *env, jclass,
                                                                               jobject res_ref_buf) {
	auto res_ref = (ResultHolder *)env->GetDirectBufferAddress(res_ref_buf);
	if (res_ref) {
		delete res_ref;
	}
}

static std::string type_to_jduckdb_type(LogicalType logical_type) {
	switch (logical_type.id()) {
	case LogicalTypeId::DECIMAL: {

		uint8_t width = 0;
		uint8_t scale = 0;
		logical_type.GetDecimalProperties(width, scale);
		std::string width_scale = std::to_string(width) + std::string(";") + std::to_string(scale);

		auto physical_type = logical_type.InternalType();
		switch (physical_type) {
		case PhysicalType::INT16: {
			string res = std::string("DECIMAL16;") + width_scale;
			return res;
		}
		case PhysicalType::INT32: {
			string res = std::string("DECIMAL32;") + width_scale;
			return res;
		}
		case PhysicalType::INT64: {
			string res = std::string("DECIMAL64;") + width_scale;
			return res;
		}
		case PhysicalType::INT128: {
			string res = std::string("DECIMAL128;") + width_scale;
			return res;
		}
		default:
			return std::string("no physical type found");
		}
	} break;
	default:
		return std::string("");
	}
}

JNIEXPORT jobject JNICALL Java_org_duckdb_DuckDBNative_duckdb_1jdbc_1meta(JNIEnv *env, jclass, jobject stmt_ref_buf) {

	auto stmt_ref = (StatementHolder *)env->GetDirectBufferAddress(stmt_ref_buf);
	if (!stmt_ref || !stmt_ref->stmt || !stmt_ref->stmt->success) {
		env->ThrowNew(J_SQLException, "Invalid statement");
	}

	auto column_count = stmt_ref->stmt->ColumnCount();
	auto &names = stmt_ref->stmt->GetNames();
	auto &types = stmt_ref->stmt->GetTypes();

	auto name_array = env->NewObjectArray(column_count, J_String, nullptr);
	auto type_array = env->NewObjectArray(column_count, J_String, nullptr);
	auto type_detail_array = env->NewObjectArray(column_count, J_String, nullptr);

	for (idx_t col_idx = 0; col_idx < column_count; col_idx++) {
		std::string col_name;
		if (types[col_idx].id() == LogicalTypeId::ENUM) {
			col_name = "ENUM";
		} else {
			col_name = types[col_idx].ToString();
		}

		env->SetObjectArrayElement(name_array, col_idx,
		                           decode_charbuffer_to_jstring(env, names[col_idx].c_str(), names[col_idx].length()));
		env->SetObjectArrayElement(type_array, col_idx, env->NewStringUTF(col_name.c_str()));
		env->SetObjectArrayElement(type_detail_array, col_idx,
		                           env->NewStringUTF(type_to_jduckdb_type(types[col_idx]).c_str()));
	}

	return env->NewObject(J_DuckResultSetMeta, J_DuckResultSetMeta_init, stmt_ref->stmt->n_param, column_count,
	                      name_array, type_array, type_detail_array);
}

JNIEXPORT jobjectArray JNICALL Java_org_duckdb_DuckDBNative_duckdb_1jdbc_1fetch(JNIEnv *env, jclass,
                                                                                jobject res_ref_buf) {
	auto res_ref = (ResultHolder *)env->GetDirectBufferAddress(res_ref_buf);
	if (!res_ref || !res_ref->res || !res_ref->res->success) {
		env->ThrowNew(J_SQLException, "Invalid result set");
	}

	res_ref->chunk = res_ref->res->Fetch();
	if (!res_ref->chunk) {
		res_ref->chunk = make_unique<DataChunk>();
	}
	auto row_count = res_ref->chunk->size();
	auto vec_array = (jobjectArray)env->NewObjectArray(res_ref->chunk->ColumnCount(), J_DuckVector, nullptr);

	for (idx_t col_idx = 0; col_idx < res_ref->chunk->ColumnCount(); col_idx++) {
		auto &vec = res_ref->chunk->data[col_idx];
		auto type_str = env->NewStringUTF(vec.GetType().ToString().c_str());
		// construct nullmask
		auto null_array = env->NewBooleanArray(row_count);
		jboolean *null_array_ptr = env->GetBooleanArrayElements(null_array, nullptr);
		for (idx_t row_idx = 0; row_idx < row_count; row_idx++) {
			null_array_ptr[row_idx] = FlatVector::IsNull(vec, row_idx);
		}
		env->ReleaseBooleanArrayElements(null_array, null_array_ptr, 0);

		auto jvec = env->NewObject(J_DuckVector, J_DuckVector_init, type_str, (int)row_count, null_array);

		jobject constlen_data = nullptr;
		jobjectArray varlen_data = nullptr;

		switch (vec.GetType().id()) {
		case LogicalTypeId::BOOLEAN:
			constlen_data = env->NewDirectByteBuffer(FlatVector::GetData(vec), row_count * sizeof(bool));
			break;
		case LogicalTypeId::TINYINT:
			constlen_data = env->NewDirectByteBuffer(FlatVector::GetData(vec), row_count * sizeof(int8_t));
			break;
		case LogicalTypeId::SMALLINT:
			constlen_data = env->NewDirectByteBuffer(FlatVector::GetData(vec), row_count * sizeof(int16_t));
			break;
		case LogicalTypeId::INTEGER:
			constlen_data = env->NewDirectByteBuffer(FlatVector::GetData(vec), row_count * sizeof(int32_t));
			break;
		case LogicalTypeId::BIGINT:
			constlen_data = env->NewDirectByteBuffer(FlatVector::GetData(vec), row_count * sizeof(int64_t));
			break;
		case LogicalTypeId::UTINYINT:
			constlen_data = env->NewDirectByteBuffer(FlatVector::GetData(vec), row_count * sizeof(uint8_t));
			break;
		case LogicalTypeId::USMALLINT:
			constlen_data = env->NewDirectByteBuffer(FlatVector::GetData(vec), row_count * sizeof(uint16_t));
			break;
		case LogicalTypeId::UINTEGER:
			constlen_data = env->NewDirectByteBuffer(FlatVector::GetData(vec), row_count * sizeof(uint32_t));
			break;
		case LogicalTypeId::UBIGINT:
			constlen_data = env->NewDirectByteBuffer(FlatVector::GetData(vec), row_count * sizeof(uint64_t));
			break;
		case LogicalTypeId::HUGEINT:
			constlen_data = env->NewDirectByteBuffer(FlatVector::GetData(vec), row_count * sizeof(hugeint_t));
			break;
		case LogicalTypeId::FLOAT:
			constlen_data = env->NewDirectByteBuffer(FlatVector::GetData(vec), row_count * sizeof(float));
			break;
		case LogicalTypeId::DECIMAL: {
			auto physical_type = vec.GetType().InternalType();

			switch (physical_type) {
			case PhysicalType::INT16:
				constlen_data = env->NewDirectByteBuffer(FlatVector::GetData(vec), row_count * sizeof(int16_t));
				break;
			case PhysicalType::INT32:
				constlen_data = env->NewDirectByteBuffer(FlatVector::GetData(vec), row_count * sizeof(int32_t));
				break;
			case PhysicalType::INT64:
				constlen_data = env->NewDirectByteBuffer(FlatVector::GetData(vec), row_count * sizeof(int64_t));
				break;
			case PhysicalType::INT128:
				constlen_data = env->NewDirectByteBuffer(FlatVector::GetData(vec), row_count * sizeof(hugeint_t));
				break;
			default:
				throw InternalException("Unimplemented physical type for decimal");
			}
			break;
		}
		case LogicalTypeId::DOUBLE:
			constlen_data = env->NewDirectByteBuffer(FlatVector::GetData(vec), row_count * sizeof(double));
			break;
		case LogicalTypeId::TIMESTAMP:
		case LogicalTypeId::TIMESTAMP_TZ:
			constlen_data = env->NewDirectByteBuffer(FlatVector::GetData(vec), row_count * sizeof(timestamp_t));
			break;
		case LogicalTypeId::TIME:
		case LogicalTypeId::DATE:
		case LogicalTypeId::INTERVAL: {
			Vector string_vec(LogicalType::VARCHAR);
			VectorOperations::Cast(vec, string_vec, row_count);
			vec.ReferenceAndSetType(string_vec);
			// fall through on purpose
		}
		case LogicalTypeId::VARCHAR:
			varlen_data = env->NewObjectArray(row_count, J_String, nullptr);
			for (idx_t row_idx = 0; row_idx < row_count; row_idx++) {
				if (FlatVector::IsNull(vec, row_idx)) {
					continue;
				}
				auto d_str = ((string_t *)FlatVector::GetData(vec))[row_idx];
				auto j_str = decode_charbuffer_to_jstring(env, d_str.GetDataUnsafe(), d_str.GetSize());
				env->SetObjectArrayElement(varlen_data, row_idx, j_str);
			}
			break;
		case LogicalTypeId::ENUM:
			varlen_data = env->NewObjectArray(row_count, J_String, nullptr);
			for (idx_t row_idx = 0; row_idx < row_count; row_idx++) {
				if (FlatVector::IsNull(vec, row_idx)) {
					continue;
				}
				auto d_str = vec.GetValue(row_idx).ToString();
				jstring j_str = env->NewStringUTF(d_str.c_str());
				env->SetObjectArrayElement(varlen_data, row_idx, j_str);
			}
			break;
		case LogicalTypeId::BLOB:
			varlen_data = env->NewObjectArray(row_count, J_ByteBuffer, nullptr);

			for (idx_t row_idx = 0; row_idx < row_count; row_idx++) {
				if (FlatVector::IsNull(vec, row_idx)) {
					continue;
				}
				auto &d_str = ((string_t *)FlatVector::GetData(vec))[row_idx];
				auto j_obj = env->NewDirectByteBuffer((void *)d_str.GetDataUnsafe(), d_str.GetSize());
				env->SetObjectArrayElement(varlen_data, row_idx, j_obj);
			}
			break;
		default:
			env->ThrowNew(J_SQLException, ("Unsupported result column type " + vec.GetType().ToString()).c_str());
		}

		env->SetObjectField(jvec, J_DuckVector_constlen, constlen_data);
		env->SetObjectField(jvec, J_DuckVector_varlen, varlen_data);

		env->SetObjectArrayElement(vec_array, col_idx, jvec);
	}

	return vec_array;
}

JNIEXPORT jint JNICALL Java_org_duckdb_DuckDBNative_duckdb_1jdbc_1fetch_1size(JNIEnv *, jclass) {
	return STANDARD_VECTOR_SIZE;
}

JNIEXPORT jstring JNICALL Java_org_duckdb_DuckDBNative_duckdb_1jdbc_1prepare_1type(JNIEnv *env, jclass,
                                                                                   jobject stmt_ref_buf) {

	auto stmt_ref = (StatementHolder *)env->GetDirectBufferAddress(stmt_ref_buf);
	if (!stmt_ref || !stmt_ref->stmt || !stmt_ref->stmt->success) {
		env->ThrowNew(J_SQLException, "Invalid statement");
	}
	return env->NewStringUTF(StatementTypeToString(stmt_ref->stmt->GetStatementType()).c_str());
}

JNIEXPORT jobject JNICALL Java_org_duckdb_DuckDBNative_duckdb_1jdbc_1create_1appender(JNIEnv *env, jclass,
                                                                                      jobject conn_ref_buf,
                                                                                      jbyteArray schema_name_j,
                                                                                      jbyteArray table_name_j) {

	auto conn_ref = (Connection *)env->GetDirectBufferAddress(conn_ref_buf);
	if (!conn_ref || !conn_ref->context) {
		env->ThrowNew(J_SQLException, "Invalid connection");
	}
	auto schema_name = byte_array_to_string(env, schema_name_j);
	auto table_name = byte_array_to_string(env, table_name_j);
	try {
		auto appender = new Appender(*conn_ref, schema_name, table_name);
		return env->NewDirectByteBuffer(appender, 0);
	} catch (exception &e) {
		env->ThrowNew(J_SQLException, e.what());
	}
	return nullptr;
}

static Appender *get_appender(JNIEnv *env, jobject appender_ref_buf) {
	auto appender_ref = (Appender *)env->GetDirectBufferAddress(appender_ref_buf);
	if (!appender_ref) {
		env->ThrowNew(J_SQLException, "Invalid appender");
	}
	return appender_ref;
}

JNIEXPORT void JNICALL Java_org_duckdb_DuckDBNative_duckdb_1jdbc_1appender_1begin_1row(JNIEnv *env, jclass,
                                                                                       jobject appender_ref_buf) {
	try {
		get_appender(env, appender_ref_buf)->BeginRow();
	} catch (exception &e) {
		env->ThrowNew(J_SQLException, e.what());
	}
}

JNIEXPORT void JNICALL Java_org_duckdb_DuckDBNative_duckdb_1jdbc_1appender_1end_1row(JNIEnv *env, jclass,
                                                                                     jobject appender_ref_buf) {
	try {
		get_appender(env, appender_ref_buf)->EndRow();
	} catch (exception &e) {
		env->ThrowNew(J_SQLException, e.what());
	}
}

JNIEXPORT void JNICALL Java_org_duckdb_DuckDBNative_duckdb_1jdbc_1appender_1flush(JNIEnv *env, jclass,
                                                                                  jobject appender_ref_buf) {
	try {
		get_appender(env, appender_ref_buf)->Flush();
	} catch (exception &e) {
		env->ThrowNew(J_SQLException, e.what());
	}
}

JNIEXPORT void JNICALL Java_org_duckdb_DuckDBNative_duckdb_1jdbc_1appender_1close(JNIEnv *env, jclass,
                                                                                  jobject appender_ref_buf) {
	try {
		auto appender = get_appender(env, appender_ref_buf);
		appender->Close();
		delete appender;
	} catch (exception &e) {
		env->ThrowNew(J_SQLException, e.what());
	}
}

JNIEXPORT void JNICALL Java_org_duckdb_DuckDBNative_duckdb_1jdbc_1appender_1append_1boolean(JNIEnv *env, jclass,
                                                                                            jobject appender_ref_buf,
                                                                                            jboolean value) {
	try {
		get_appender(env, appender_ref_buf)->Append((bool)value);
	} catch (exception &e) {
		env->ThrowNew(J_SQLException, e.what());
	}
}

JNIEXPORT void JNICALL Java_org_duckdb_DuckDBNative_duckdb_1jdbc_1appender_1append_1byte(JNIEnv *env, jclass,
                                                                                         jobject appender_ref_buf,
                                                                                         jbyte value) {
	try {
		get_appender(env, appender_ref_buf)->Append((int8_t)value);
	} catch (exception &e) {
		env->ThrowNew(J_SQLException, e.what());
	}
}

JNIEXPORT void JNICALL Java_org_duckdb_DuckDBNative_duckdb_1jdbc_1appender_1append_1short(JNIEnv *env, jclass,
                                                                                          jobject appender_ref_buf,
                                                                                          jshort value) {
	try {
		get_appender(env, appender_ref_buf)->Append((int16_t)value);
	} catch (exception &e) {
		env->ThrowNew(J_SQLException, e.what());
	}
}

JNIEXPORT void JNICALL Java_org_duckdb_DuckDBNative_duckdb_1jdbc_1appender_1append_1int(JNIEnv *env, jclass,
                                                                                        jobject appender_ref_buf,
                                                                                        jint value) {
	try {
		get_appender(env, appender_ref_buf)->Append((int32_t)value);
	} catch (exception &e) {
		env->ThrowNew(J_SQLException, e.what());
	}
}

JNIEXPORT void JNICALL Java_org_duckdb_DuckDBNative_duckdb_1jdbc_1appender_1append_1long(JNIEnv *env, jclass,
                                                                                         jobject appender_ref_buf,
                                                                                         jlong value) {
	try {
		get_appender(env, appender_ref_buf)->Append((int64_t)value);
	} catch (exception &e) {
		env->ThrowNew(J_SQLException, e.what());
	}
}

JNIEXPORT void JNICALL Java_org_duckdb_DuckDBNative_duckdb_1jdbc_1appender_1append_1float(JNIEnv *env, jclass,
                                                                                          jobject appender_ref_buf,
                                                                                          jfloat value) {
	try {
		get_appender(env, appender_ref_buf)->Append((float)value);
	} catch (exception &e) {
		env->ThrowNew(J_SQLException, e.what());
	}
}

JNIEXPORT void JNICALL Java_org_duckdb_DuckDBNative_duckdb_1jdbc_1appender_1append_1double(JNIEnv *env, jclass,
                                                                                           jobject appender_ref_buf,
                                                                                           jdouble value) {
	try {
		get_appender(env, appender_ref_buf)->Append((double)value);
	} catch (exception &e) {
		env->ThrowNew(J_SQLException, e.what());
	}
}

JNIEXPORT void JNICALL Java_org_duckdb_DuckDBNative_duckdb_1jdbc_1appender_1append_1string(JNIEnv *env, jclass,
                                                                                           jobject appender_ref_buf,
                                                                                           jstring value) {
	try {
		if (env->IsSameObject(value, NULL)) {
			get_appender(env, appender_ref_buf)->Append<std::nullptr_t>(nullptr);
			return;
		}

		auto c_string_value = env->GetStringUTFChars(value, NULL);
		get_appender(env, appender_ref_buf)->Append(c_string_value);
		env->ReleaseStringUTFChars(value, c_string_value);
	} catch (exception &e) {
		env->ThrowNew(J_SQLException, e.what());
	}
}<|MERGE_RESOLUTION|>--- conflicted
+++ resolved
@@ -272,7 +272,7 @@
 	auto query = byte_array_to_string(env, query_j);
 	auto statements = conn_ref->ExtractStatements(query.c_str());
 	if (statements.empty()) {
-		env->ThrowNew(env->FindClass("java/sql/SQLException"), "No statements to execute.");
+		env->ThrowNew(J_SQLException, "No statements to execute.");
 		return nullptr;
 	}
 
@@ -282,11 +282,11 @@
 		try {
 			auto res = conn_ref->Query(move(statements[i]));
 			if (!res->success) {
-				env->ThrowNew(env->FindClass("java/sql/SQLException"), res->error.c_str());
+				env->ThrowNew(J_SQLException,, res->error.c_str());
 				return nullptr;
 			}
 		} catch (const std::exception &ex) {
-			env->ThrowNew(env->FindClass("java/sql/SQLException"), ex.what());
+			env->ThrowNew(J_SQLException,, ex.what());
 			return nullptr;
 		}
 	}
@@ -296,7 +296,6 @@
 	if (!stmt_ref->stmt->success) {
 		string error_msg = string(stmt_ref->stmt->error);
 		stmt_ref->stmt = nullptr;
-<<<<<<< HEAD
 
 		// No success, so it must be deleted
 		delete stmt_ref;
@@ -304,9 +303,6 @@
 
 		// Just return control flow back to JVM, as an Exception is pending anyway
 		return 0;
-=======
-		env->ThrowNew(J_SQLException, error_msg.c_str());
->>>>>>> d5ff419c
 	}
 	return env->NewDirectByteBuffer(stmt_ref, 0);
 }
@@ -357,17 +353,10 @@
 				continue;
 			} else if (env->IsInstanceOf(param, J_Float)) {
 				duckdb_params.push_back(Value::FLOAT(env->CallFloatMethod(param, J_Float_floatValue)));
-<<<<<<< HEAD
 				continue;
 			} else if (env->IsInstanceOf(param, J_Double)) {
 				duckdb_params.push_back(Value::DOUBLE(env->CallDoubleMethod(param, J_Double_doubleValue)));
 				continue;
-=======
-				continue;
-			} else if (env->IsInstanceOf(param, J_Double)) {
-				duckdb_params.push_back(Value::DOUBLE(env->CallDoubleMethod(param, J_Double_doubleValue)));
-				continue;
->>>>>>> d5ff419c
 			} else if (env->IsInstanceOf(param, J_Decimal)) {
 				jint precision = env->CallIntMethod(param, J_Decimal_precision);
 				jint scale = env->CallIntMethod(param, J_Decimal_scale);
