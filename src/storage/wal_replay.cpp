#include "duckdb/catalog/catalog_entry/scalar_macro_catalog_entry.hpp"
#include "duckdb/catalog/catalog_entry/table_catalog_entry.hpp"
#include "duckdb/catalog/catalog_entry/type_catalog_entry.hpp"
#include "duckdb/catalog/catalog_entry/view_catalog_entry.hpp"
#include "duckdb/common/printer.hpp"
#include "duckdb/common/serializer/buffered_file_reader.hpp"
#include "duckdb/common/string_util.hpp"
#include "duckdb/main/client_context.hpp"
#include "duckdb/main/connection.hpp"
#include "duckdb/main/database.hpp"
#include "duckdb/parser/parsed_data/alter_table_info.hpp"
#include "duckdb/parser/parsed_data/create_schema_info.hpp"
#include "duckdb/parser/parsed_data/create_view_info.hpp"
#include "duckdb/parser/parsed_data/drop_info.hpp"
#include "duckdb/planner/binder.hpp"
#include "duckdb/planner/parsed_data/bound_create_table_info.hpp"
#include "duckdb/storage/data_table.hpp"
#include "duckdb/storage/write_ahead_log.hpp"
#include "duckdb/storage/storage_manager.hpp"
#include "duckdb/main/attached_database.hpp"
#include "duckdb/execution/index/art/art.hpp"
#include "duckdb/catalog/catalog_entry/duck_index_entry.hpp"

namespace duckdb {

bool WriteAheadLog::Replay(AttachedDatabase &database, string &path) {
	Connection con(database.GetDatabase());
	auto initial_reader = make_uniq<BufferedFileReader>(FileSystem::Get(database), path.c_str(), con.context.get());
	if (initial_reader->Finished()) {
		// WAL is empty
		return false;
	}

	con.BeginTransaction();

	// first deserialize the WAL to look for a checkpoint flag
	// if there is a checkpoint flag, we might have already flushed the contents of the WAL to disk
	ReplayState checkpoint_state(database, *con.context, *initial_reader);
	initial_reader->catalog = &checkpoint_state.catalog;
	checkpoint_state.deserialize_only = true;
	try {
		while (true) {
			// read the current entry
			WALType entry_type = initial_reader->Read<WALType>();
			if (entry_type == WALType::WAL_FLUSH) {
				// check if the file is exhausted
				if (initial_reader->Finished()) {
					// we finished reading the file: break
					break;
				}
			} else {
				// replay the entry
				checkpoint_state.ReplayEntry(entry_type);
			}
		}
	} catch (std::exception &ex) { // LCOV_EXCL_START
		Printer::Print(StringUtil::Format("Exception in WAL playback during initial read: %s\n", ex.what()));
		return false;
	} catch (...) {
		Printer::Print("Unknown Exception in WAL playback during initial read");
		return false;
	} // LCOV_EXCL_STOP
	initial_reader.reset();
	if (checkpoint_state.checkpoint_id != INVALID_BLOCK) {
		// there is a checkpoint flag: check if we need to deserialize the WAL
		auto &manager = database.GetStorageManager();
		if (manager.IsCheckpointClean(checkpoint_state.checkpoint_id)) {
			// the contents of the WAL have already been checkpointed
			// we can safely truncate the WAL and ignore its contents
			return true;
		}
	}

	// we need to recover from the WAL: actually set up the replay state
	BufferedFileReader reader(FileSystem::Get(database), path.c_str(), con.context.get());
	reader.catalog = &checkpoint_state.catalog;
	ReplayState state(database, *con.context, reader);

	// replay the WAL
	// note that everything is wrapped inside a try/catch block here
	// there can be errors in WAL replay because of a corrupt WAL file
	// in this case we should throw a warning but startup anyway
	try {
		while (true) {
			// read the current entry
			WALType entry_type = reader.Read<WALType>();
			if (entry_type == WALType::WAL_FLUSH) {
				// flush: commit the current transaction
				con.Commit();
				// check if the file is exhausted
				if (reader.Finished()) {
					// we finished reading the file: break
					break;
				}
				// otherwise we keep on reading
				con.BeginTransaction();
			} else {
				// replay the entry
				state.ReplayEntry(entry_type);
			}
		}
	} catch (std::exception &ex) { // LCOV_EXCL_START
		// FIXME: this should report a proper warning in the connection
		Printer::Print(StringUtil::Format("Exception in WAL playback: %s\n", ex.what()));
		// exception thrown in WAL replay: rollback
		con.Rollback();
	} catch (...) {
		Printer::Print("Unknown Exception in WAL playback: %s\n");
		// exception thrown in WAL replay: rollback
		con.Rollback();
	} // LCOV_EXCL_STOP
	return false;
}

//===--------------------------------------------------------------------===//
// Replay Entries
//===--------------------------------------------------------------------===//
void ReplayState::ReplayEntry(WALType entry_type) {
	switch (entry_type) {
	case WALType::CREATE_TABLE:
		ReplayCreateTable();
		break;
	case WALType::DROP_TABLE:
		ReplayDropTable();
		break;
	case WALType::ALTER_INFO:
		ReplayAlter();
		break;
	case WALType::CREATE_VIEW:
		ReplayCreateView();
		break;
	case WALType::DROP_VIEW:
		ReplayDropView();
		break;
	case WALType::CREATE_SCHEMA:
		ReplayCreateSchema();
		break;
	case WALType::DROP_SCHEMA:
		ReplayDropSchema();
		break;
	case WALType::CREATE_SEQUENCE:
		ReplayCreateSequence();
		break;
	case WALType::DROP_SEQUENCE:
		ReplayDropSequence();
		break;
	case WALType::SEQUENCE_VALUE:
		ReplaySequenceValue();
		break;
	case WALType::CREATE_MACRO:
		ReplayCreateMacro();
		break;
	case WALType::DROP_MACRO:
		ReplayDropMacro();
		break;
	case WALType::CREATE_TABLE_MACRO:
		ReplayCreateTableMacro();
		break;
	case WALType::DROP_TABLE_MACRO:
		ReplayDropTableMacro();
		break;
	case WALType::CREATE_INDEX:
		ReplayCreateIndex();
		break;
	case WALType::DROP_INDEX:
		ReplayDropIndex();
		break;
	case WALType::USE_TABLE:
		ReplayUseTable();
		break;
	case WALType::INSERT_TUPLE:
		ReplayInsert();
		break;
	case WALType::DELETE_TUPLE:
		ReplayDelete();
		break;
	case WALType::UPDATE_TUPLE:
		ReplayUpdate();
		break;
	case WALType::CHECKPOINT:
		ReplayCheckpoint();
		break;
	case WALType::CREATE_TYPE:
		ReplayCreateType();
		break;
	case WALType::DROP_TYPE:
		ReplayDropType();
		break;
	default:
		throw InternalException("Invalid WAL entry type!");
	}
}

//===--------------------------------------------------------------------===//
// Replay Table
//===--------------------------------------------------------------------===//
void ReplayState::ReplayCreateTable() {

	auto info = TableCatalogEntry::Deserialize(source, context);
	if (deserialize_only) {
		return;
	}

	// bind the constraints to the table again
	auto binder = Binder::CreateBinder(context);
	auto bound_info = binder->BindCreateTableInfo(std::move(info));

	catalog.CreateTable(context, bound_info.get());
}

void ReplayState::ReplayDropTable() {
	DropInfo info;

	info.type = CatalogType::TABLE_ENTRY;
	info.schema = source.Read<string>();
	info.name = source.Read<string>();
	if (deserialize_only) {
		return;
	}

	catalog.DropEntry(context, &info);
}

void ReplayState::ReplayAlter() {
	auto info = AlterInfo::Deserialize(source);
	if (deserialize_only) {
		return;
	}
	catalog.Alter(context, info.get());
}

//===--------------------------------------------------------------------===//
// Replay View
//===--------------------------------------------------------------------===//
void ReplayState::ReplayCreateView() {
	auto entry = ViewCatalogEntry::Deserialize(source, context);
	if (deserialize_only) {
		return;
	}

	catalog.CreateView(context, entry.get());
}

void ReplayState::ReplayDropView() {
	DropInfo info;
	info.type = CatalogType::VIEW_ENTRY;
	info.schema = source.Read<string>();
	info.name = source.Read<string>();
	if (deserialize_only) {
		return;
	}
	catalog.DropEntry(context, &info);
}

//===--------------------------------------------------------------------===//
// Replay Schema
//===--------------------------------------------------------------------===//
void ReplayState::ReplayCreateSchema() {
	CreateSchemaInfo info;
	info.schema = source.Read<string>();
	if (deserialize_only) {
		return;
	}

	catalog.CreateSchema(context, &info);
}

void ReplayState::ReplayDropSchema() {
	DropInfo info;

	info.type = CatalogType::SCHEMA_ENTRY;
	info.name = source.Read<string>();
	if (deserialize_only) {
		return;
	}

	catalog.DropEntry(context, &info);
}

//===--------------------------------------------------------------------===//
// Replay Custom Type
//===--------------------------------------------------------------------===//
void ReplayState::ReplayCreateType() {
	auto info = TypeCatalogEntry::Deserialize(source);
	if (Catalog::TypeExists(context, info->catalog, info->schema, info->name)) {
		return;
	}
	catalog.CreateType(context, info.get());
}

void ReplayState::ReplayDropType() {
	DropInfo info;

	info.type = CatalogType::TYPE_ENTRY;
	info.schema = source.Read<string>();
	info.name = source.Read<string>();
	if (deserialize_only) {
		return;
	}

	catalog.DropEntry(context, &info);
}

//===--------------------------------------------------------------------===//
// Replay Sequence
//===--------------------------------------------------------------------===//
void ReplayState::ReplayCreateSequence() {
	auto entry = SequenceCatalogEntry::Deserialize(source);
	if (deserialize_only) {
		return;
	}

	catalog.CreateSequence(context, entry.get());
}

void ReplayState::ReplayDropSequence() {
	DropInfo info;
	info.type = CatalogType::SEQUENCE_ENTRY;
	info.schema = source.Read<string>();
	info.name = source.Read<string>();
	if (deserialize_only) {
		return;
	}

	catalog.DropEntry(context, &info);
}

void ReplayState::ReplaySequenceValue() {
	auto schema = source.Read<string>();
	auto name = source.Read<string>();
	auto usage_count = source.Read<uint64_t>();
	auto counter = source.Read<int64_t>();
	if (deserialize_only) {
		return;
	}

	// fetch the sequence from the catalog
	auto seq = catalog.GetEntry<SequenceCatalogEntry>(context, schema, name);
	if (usage_count > seq->usage_count) {
		seq->usage_count = usage_count;
		seq->counter = counter;
	}
}

//===--------------------------------------------------------------------===//
// Replay Macro
//===--------------------------------------------------------------------===//
void ReplayState::ReplayCreateMacro() {
	auto entry = ScalarMacroCatalogEntry::Deserialize(source, context);
	if (deserialize_only) {
		return;
	}

	catalog.CreateFunction(context, entry.get());
}

void ReplayState::ReplayDropMacro() {
	DropInfo info;
	info.type = CatalogType::MACRO_ENTRY;
	info.schema = source.Read<string>();
	info.name = source.Read<string>();
	if (deserialize_only) {
		return;
	}

	catalog.DropEntry(context, &info);
}

//===--------------------------------------------------------------------===//
// Replay Table Macro
//===--------------------------------------------------------------------===//
void ReplayState::ReplayCreateTableMacro() {
	auto entry = TableMacroCatalogEntry::Deserialize(source, context);
	if (deserialize_only) {
		return;
	}

	catalog.CreateFunction(context, entry.get());
}

void ReplayState::ReplayDropTableMacro() {
	DropInfo info;
	info.type = CatalogType::TABLE_MACRO_ENTRY;
	info.schema = source.Read<string>();
	info.name = source.Read<string>();
	if (deserialize_only) {
		return;
	}

	catalog.DropEntry(context, &info);
}

//===--------------------------------------------------------------------===//
// Replay Index
//===--------------------------------------------------------------------===//
void ReplayState::ReplayCreateIndex() {

	auto info = IndexCatalogEntry::Deserialize(source, context);
	if (deserialize_only) {
		return;
	}

	// get the physical table to which we'll add the index
	auto table = catalog.GetEntry<TableCatalogEntry>(context, info->schema, info->table->table_name);
	auto &data_table = table->GetStorage();

	// bind the parsed expressions
	if (info->expressions.empty()) {
		for (auto &parsed_expr : info->parsed_expressions) {
			info->expressions.push_back(parsed_expr->Copy());
		}
	}
	auto binder = Binder::CreateBinder(context);
	auto expressions = binder->BindCreateIndexExpressions(table, info.get());

	// create the empty index
	unique_ptr<Index> index;
	switch (info->index_type) {
	case IndexType::ART: {
<<<<<<< HEAD
		index = make_unique<ART>(info->column_ids, TableIOManager::Get(data_table), expressions, info->constraint_type,
		                         data_table.db);
=======
		index = make_uniq<ART>(info->column_ids, TableIOManager::Get(data_table), expressions, info->constraint_type,
		                       data_table.db, true);
>>>>>>> d84e329b
		break;
	}
	default:
		throw InternalException("Unimplemented index type");
	}

	// add the index to the catalog
	auto index_entry = (DuckIndexEntry *)catalog.CreateIndex(context, info.get());
	index_entry->index = index.get();
	index_entry->info = data_table.info;
	for (auto &parsed_expr : info->parsed_expressions) {
		index_entry->parsed_expressions.push_back(parsed_expr->Copy());
	}

	// physically add the index to the data table storage
	data_table.WALAddIndex(context, std::move(index), expressions);
}

void ReplayState::ReplayDropIndex() {

	DropInfo info;
	info.type = CatalogType::INDEX_ENTRY;
	info.schema = source.Read<string>();
	info.name = source.Read<string>();
	if (deserialize_only) {
		return;
	}

	catalog.DropEntry(context, &info);
}

//===--------------------------------------------------------------------===//
// Replay Data
//===--------------------------------------------------------------------===//
void ReplayState::ReplayUseTable() {
	auto schema_name = source.Read<string>();
	auto table_name = source.Read<string>();
	if (deserialize_only) {
		return;
	}
	current_table = catalog.GetEntry<TableCatalogEntry>(context, schema_name, table_name);
}

void ReplayState::ReplayInsert() {
	DataChunk chunk;
	chunk.Deserialize(source);
	if (deserialize_only) {
		return;
	}
	if (!current_table) {
		throw Exception("Corrupt WAL: insert without table");
	}

	// append to the current table
	current_table->GetStorage().LocalAppend(*current_table, context, chunk);
}

void ReplayState::ReplayDelete() {
	DataChunk chunk;
	chunk.Deserialize(source);
	if (deserialize_only) {
		return;
	}
	if (!current_table) {
		throw InternalException("Corrupt WAL: delete without table");
	}

	D_ASSERT(chunk.ColumnCount() == 1 && chunk.data[0].GetType() == LogicalType::ROW_TYPE);
	row_t row_ids[1];
	Vector row_identifiers(LogicalType::ROW_TYPE, (data_ptr_t)row_ids);

	auto source_ids = FlatVector::GetData<row_t>(chunk.data[0]);
	// delete the tuples from the current table
	for (idx_t i = 0; i < chunk.size(); i++) {
		row_ids[0] = source_ids[i];
		current_table->GetStorage().Delete(*current_table, context, row_identifiers, 1);
	}
}

void ReplayState::ReplayUpdate() {
	vector<column_t> column_path;
	auto column_index_count = source.Read<idx_t>();
	column_path.reserve(column_index_count);
	for (idx_t i = 0; i < column_index_count; i++) {
		column_path.push_back(source.Read<column_t>());
	}
	DataChunk chunk;
	chunk.Deserialize(source);
	if (deserialize_only) {
		return;
	}
	if (!current_table) {
		throw InternalException("Corrupt WAL: update without table");
	}

	if (column_path[0] >= current_table->GetColumns().PhysicalColumnCount()) {
		throw InternalException("Corrupt WAL: column index for update out of bounds");
	}

	// remove the row id vector from the chunk
	auto row_ids = std::move(chunk.data.back());
	chunk.data.pop_back();

	// now perform the update
	current_table->GetStorage().UpdateColumn(*current_table, context, row_ids, column_path, chunk);
}

void ReplayState::ReplayCheckpoint() {
	checkpoint_id = source.Read<block_id_t>();
}

} // namespace duckdb<|MERGE_RESOLUTION|>--- conflicted
+++ resolved
@@ -417,13 +417,8 @@
 	unique_ptr<Index> index;
 	switch (info->index_type) {
 	case IndexType::ART: {
-<<<<<<< HEAD
-		index = make_unique<ART>(info->column_ids, TableIOManager::Get(data_table), expressions, info->constraint_type,
+		index = make_uniq<ART>(info->column_ids, TableIOManager::Get(data_table), expressions, info->constraint_type,
 		                         data_table.db);
-=======
-		index = make_uniq<ART>(info->column_ids, TableIOManager::Get(data_table), expressions, info->constraint_type,
-		                       data_table.db, true);
->>>>>>> d84e329b
 		break;
 	}
 	default:
