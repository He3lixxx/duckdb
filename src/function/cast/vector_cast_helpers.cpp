#include "duckdb/function/cast/vector_cast_helpers.hpp"

namespace duckdb {

// ------- Helper functions for splitting string nested types  -------
static bool IsNull(const char *buf, idx_t start_pos, Vector &child, idx_t row_idx) {
	if (buf[start_pos] == 'N' && buf[start_pos + 1] == 'U' && buf[start_pos + 2] == 'L' && buf[start_pos + 3] == 'L') {
		FlatVector::SetNull(child, row_idx, true);
		return true;
	}
	return false;
}

inline static void SkipWhitespace(const char *buf, idx_t &pos, idx_t len) {
	while (pos < len && StringUtil::CharacterIsSpace(buf[pos])) {
		pos++;
	}
}

static bool SkipToCloseQuotes(idx_t &pos, const char *buf, idx_t &len) {
	char quote = buf[pos];
	pos++;

	while (pos < len) {
		if (buf[pos] == quote) {
			return true;
		}
		pos++;
	}
	return false;
}

static bool SkipToClose(idx_t &idx, const char *buf, idx_t &len, idx_t &lvl, char close_bracket) {
	idx++;

	while (idx < len) {
		if (buf[idx] == '"' || buf[idx] == '\'') {
			if (!SkipToCloseQuotes(idx, buf, len)) {
				return false;
			}
		} else if (buf[idx] == '{') {
			if (!SkipToClose(idx, buf, len, lvl, '}')) {
				return false;
			}
		} else if (buf[idx] == '[') {
			if (!SkipToClose(idx, buf, len, lvl, ']')) {
				return false;
			}
			lvl++;
		} else if (buf[idx] == close_bracket) {
			if (close_bracket == ']') {
				lvl--;
			}
			return true;
		}
		idx++;
	}
	return false;
}

static idx_t StringTrim(const char *buf, idx_t &start_pos, idx_t pos) {
	idx_t trailing_whitespace = 0;
	while (StringUtil::CharacterIsSpace(buf[pos - trailing_whitespace - 1])) {
		trailing_whitespace++;
	}
	if ((buf[start_pos] == '"' && buf[pos - trailing_whitespace - 1] == '"') ||
	    (buf[start_pos] == '\'' && buf[pos - trailing_whitespace - 1] == '\'')) {
		start_pos++;
		trailing_whitespace++;
	}
	return (pos - trailing_whitespace);
}

struct CountPartOperation {
	idx_t count = 0;

	bool HandleKey(const char *buf, idx_t start_pos, idx_t pos) {
		count++;
		return true;
	}
	void HandleValue(const char *buf, idx_t start_pos, idx_t pos) {
		count++;
	}
};

// ------- LIST SPLIT -------
struct SplitStringListOperation {
	SplitStringListOperation(string_t *child_data, idx_t &child_start, Vector &child)
	    : child_data(child_data), child_start(child_start), child(child) {
	}

	string_t *child_data;
	idx_t &child_start;
	Vector &child;

	void HandleValue(const char *buf, idx_t start_pos, idx_t pos) {
		if ((pos - start_pos) == 4 && IsNull(buf, start_pos, child, child_start)) {
			child_start++;
			return;
		}
		child_data[child_start] = StringVector::AddString(child, buf + start_pos, pos - start_pos);
		child_start++;
	}
};

template <class OP>
static bool SplitStringListInternal(const string_t &input, OP &state) {
	const char *buf = input.GetData();
	idx_t len = input.GetSize();
	idx_t lvl = 1;
	idx_t pos = 0;

	SkipWhitespace(buf, pos, len);
	if (pos == len || buf[pos] != '[') {
		return false;
	}

	SkipWhitespace(buf, ++pos, len);
	idx_t start_pos = pos;
	while (pos < len) {
		if (buf[pos] == '[') {
			if (!SkipToClose(pos, buf, len, ++lvl, ']')) {
				return false;
			}
		} else if ((buf[pos] == '"' || buf[pos] == '\'') && pos == start_pos) {
			SkipToCloseQuotes(pos, buf, len);
		} else if (buf[pos] == '{') {
			idx_t struct_lvl = 0;
			SkipToClose(pos, buf, len, struct_lvl, '}');
		} else if (buf[pos] == ',' || buf[pos] == ']') {
			idx_t trailing_whitespace = 0;
			while (StringUtil::CharacterIsSpace(buf[pos - trailing_whitespace - 1])) {
				trailing_whitespace++;
			}
			if (!(buf[pos] == ']' && start_pos == pos)) {
				state.HandleValue(buf, start_pos, pos - trailing_whitespace);
			} // else the list is empty
			if (buf[pos] == ']') {
				lvl--;
				break;
			}
			SkipWhitespace(buf, ++pos, len);
			start_pos = pos;
			continue;
		}
		pos++;
	}
	SkipWhitespace(buf, ++pos, len);
	return (pos == len && lvl == 0);
}

bool VectorStringToList::SplitStringList(const string_t &input, string_t *child_data, idx_t &child_start,
                                         Vector &child) {
	SplitStringListOperation state(child_data, child_start, child);
	return SplitStringListInternal<SplitStringListOperation>(input, state);
}

idx_t VectorStringToList::CountPartsList(const string_t &input) {
	CountPartOperation state;
	SplitStringListInternal<CountPartOperation>(input, state);
	return state.count;
}

// ------- MAP SPLIT -------
struct SplitStringMapOperation {
	SplitStringMapOperation(string_t *child_key_data, string_t *child_val_data, idx_t &child_start, Vector &varchar_key,
	                        Vector &varchar_val)
	    : child_key_data(child_key_data), child_val_data(child_val_data), child_start(child_start),
	      varchar_key(varchar_key), varchar_val(varchar_val) {
	}

	string_t *child_key_data;
	string_t *child_val_data;
	idx_t &child_start;
	Vector &varchar_key;
	Vector &varchar_val;

	bool HandleKey(const char *buf, idx_t start_pos, idx_t pos) {
		if ((pos - start_pos) == 4 && IsNull(buf, start_pos, varchar_key, child_start)) {
			FlatVector::SetNull(varchar_val, child_start, true);
			child_start++;
			return false;
		}
		child_key_data[child_start] = StringVector::AddString(varchar_key, buf + start_pos, pos - start_pos);
		return true;
	}

	void HandleValue(const char *buf, idx_t start_pos, idx_t pos) {
		if ((pos - start_pos) == 4 && IsNull(buf, start_pos, varchar_val, child_start)) {
			child_start++;
			return;
		}
		child_val_data[child_start] = StringVector::AddString(varchar_val, buf + start_pos, pos - start_pos);
		child_start++;
	}
};

template <class OP>
static bool FindKeyOrValueMap(const char *buf, idx_t len, idx_t &pos, OP &state, bool key) {
	auto start_pos = pos;
	idx_t lvl = 0;
	while (pos < len) {
		if (buf[pos] == '"' || buf[pos] == '\'') {
			SkipToCloseQuotes(pos, buf, len);
		} else if (buf[pos] == '{') {
			SkipToClose(pos, buf, len, lvl, '}');
		} else if (buf[pos] == '[') {
			SkipToClose(pos, buf, len, lvl, ']');
		} else if (key && buf[pos] == '=') {
			idx_t end_pos = StringTrim(buf, start_pos, pos);
			return state.HandleKey(buf, start_pos, end_pos); // put string in KEY_child_vector
		} else if (!key && (buf[pos] == ',' || buf[pos] == '}')) {
			idx_t end_pos = StringTrim(buf, start_pos, pos);
			state.HandleValue(buf, start_pos, end_pos); // put string in VALUE_child_vector
			return true;
		}
		pos++;
	}
	return false;
}

template <class OP>
static bool SplitStringMapInternal(const string_t &input, OP &state) {
	const char *buf = input.GetData();
	idx_t len = input.GetSize();
	idx_t pos = 0;

	SkipWhitespace(buf, pos, len);
	if (pos == len || buf[pos] != '{') {
		return false;
	}
	SkipWhitespace(buf, ++pos, len);
	if (pos == len) {
		return false;
	}
	if (buf[pos] == '}') {
		SkipWhitespace(buf, ++pos, len);
		return (pos == len);
	}
	while (pos < len) {
		if (!FindKeyOrValueMap(buf, len, pos, state, true)) {
			return false;
		}
		SkipWhitespace(buf, ++pos, len);
		if (!FindKeyOrValueMap(buf, len, pos, state, false)) {
			return false;
		}
		SkipWhitespace(buf, ++pos, len);
	}
	return true;
}

bool VectorStringToMap::SplitStringMap(const string_t &input, string_t *child_key_data, string_t *child_val_data,
                                       idx_t &child_start, Vector &varchar_key, Vector &varchar_val) {
	SplitStringMapOperation state(child_key_data, child_val_data, child_start, varchar_key, varchar_val);
	return SplitStringMapInternal<SplitStringMapOperation>(input, state);
}

idx_t VectorStringToMap::CountPartsMap(const string_t &input) {
	CountPartOperation state;
	SplitStringMapInternal<CountPartOperation>(input, state);
	return state.count;
}

// ------- STRUCT SPLIT -------
static bool FindKeyStruct(const char *buf, idx_t len, idx_t &pos) {
	while (pos < len) {
		if (buf[pos] == ':') {
			return true;
		}
		pos++;
	}
	return false;
}

static bool FindValueStruct(const char *buf, idx_t len, idx_t &pos, Vector &varchar_child, idx_t &row_idx,
                            ValidityMask *child_mask) {
	auto start_pos = pos;
	idx_t lvl = 0;
	while (pos < len) {
		if (buf[pos] == '"' || buf[pos] == '\'') {
			SkipToCloseQuotes(pos, buf, len);
		} else if (buf[pos] == '{') {
			SkipToClose(pos, buf, len, lvl, '}');
		} else if (buf[pos] == '[') {
			SkipToClose(pos, buf, len, lvl, ']');
		} else if (buf[pos] == ',' || buf[pos] == '}') {
			idx_t end_pos = StringTrim(buf, start_pos, pos);
			if ((end_pos - start_pos) == 4 && IsNull(buf, start_pos, varchar_child, row_idx)) {
				return true;
			}
			FlatVector::GetData<string_t>(varchar_child)[row_idx] =
			    StringVector::AddString(varchar_child, buf + start_pos, end_pos - start_pos);
			child_mask->SetValid(row_idx); // any child not set to valid will remain invalid
			return true;
		}
		pos++;
	}
	return false;
}

<<<<<<< HEAD
bool VectorStringToStruct::SplitStruct(string_t &input, std::vector<unique_ptr<Vector>> &varchar_vectors,
=======
bool VectorStringToStruct::SplitStruct(const string_t &input, vector<unique_ptr<Vector>> &varchar_vectors,
>>>>>>> da69aeaa
                                       idx_t &row_idx, string_map_t<idx_t> &child_names,
                                       vector<ValidityMask *> &child_masks) {
	const char *buf = input.GetData();
	idx_t len = input.GetSize();
	idx_t pos = 0;
	idx_t child_idx;

	SkipWhitespace(buf, pos, len);
	if (pos == len || buf[pos] != '{') {
		return false;
	}
	SkipWhitespace(buf, ++pos, len);
	if (buf[pos] == '}') {
		pos++;
	} else {
		while (pos < len) {
			auto key_start = pos;
			if (!FindKeyStruct(buf, len, pos)) {
				return false;
			}
			auto key_end = StringTrim(buf, key_start, pos);
			string_t found_key(buf + key_start, key_end - key_start);

			auto it = child_names.find(found_key);
			if (it == child_names.end()) {
				return false; // false key
			}
			child_idx = it->second;
			SkipWhitespace(buf, ++pos, len);
			if (!FindValueStruct(buf, len, pos, *varchar_vectors[child_idx], row_idx, child_masks[child_idx])) {
				return false;
			}
			SkipWhitespace(buf, ++pos, len);
		}
	}
	SkipWhitespace(buf, pos, len);
	return (pos == len);
}

} // namespace duckdb<|MERGE_RESOLUTION|>--- conflicted
+++ resolved
@@ -299,11 +299,7 @@
 	return false;
 }
 
-<<<<<<< HEAD
-bool VectorStringToStruct::SplitStruct(string_t &input, std::vector<unique_ptr<Vector>> &varchar_vectors,
-=======
 bool VectorStringToStruct::SplitStruct(const string_t &input, vector<unique_ptr<Vector>> &varchar_vectors,
->>>>>>> da69aeaa
                                        idx_t &row_idx, string_map_t<idx_t> &child_names,
                                        vector<ValidityMask *> &child_masks) {
 	const char *buf = input.GetData();
