--- conflicted
+++ resolved
@@ -66,11 +66,7 @@
 
 unique_ptr<LocalSourceState> PhysicalTableScan::GetLocalSourceState(ExecutionContext &context,
                                                                     GlobalSourceState &gstate) const {
-<<<<<<< HEAD
-	return make_unique<TableScanLocalSourceState>(context, gstate.Cast<TableScanGlobalSourceState>(), *this);
-=======
-	return make_uniq<TableScanLocalSourceState>(context, (TableScanGlobalSourceState &)gstate, *this);
->>>>>>> d84e329b
+	return make_uniq<TableScanLocalSourceState>(context, gstate.Cast<TableScanGlobalSourceState>(), *this);
 }
 
 unique_ptr<GlobalSourceState> PhysicalTableScan::GetGlobalSourceState(ClientContext &context) const {
