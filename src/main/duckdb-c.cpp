#include "duckdb/common/types/date.hpp"
#include "duckdb/common/types/time.hpp"
#include "duckdb/common/types/timestamp.hpp"
#include "duckdb/common/arrow.hpp"
#include "duckdb/common/vector_operations/vector_operations.hpp"
#include "duckdb/main/appender.hpp"
#include "duckdb/main/config.hpp"

#include "duckdb.h"
#include "duckdb.hpp"

#include <cstring>
#include <cassert>

#ifdef _WIN32
#define strdup _strdup
#endif

#ifdef GetCValue
#undef GetCValue
#endif

using namespace duckdb;

static duckdb_type ConvertCPPTypeToC(LogicalType type);
static idx_t GetCTypeSize(duckdb_type type);
namespace duckdb {
struct DatabaseData {
	DatabaseData() : database(nullptr) {
	}
	~DatabaseData() {
		if (database) {
			delete database;
		}
	}

	DuckDB *database;
};
} // namespace duckdb

// config
duckdb_state duckdb_create_config(duckdb_config *out_config) {
	if (!out_config) {
		return DuckDBError;
	}
	DBConfig *config;
<<<<<<< HEAD
	try {
		config = new DBConfig();
	} catch (...) { // LCOV_EXCL_START
		return DuckDBError;
	} // LCOV_EXCL_STOP
	*out_config = (duckdb_config)config;
	return DuckDBSuccess;
}

size_t duckdb_config_count() {
	return DBConfig::GetOptionCount();
}

duckdb_state duckdb_get_config_flag(size_t index, const char **out_name, const char **out_description) {
	auto option = DBConfig::GetOptionByIndex(index);
	if (!option) {
		return DuckDBError;
	}
	if (out_name) {
		*out_name = option->name;
	}
	if (out_description) {
		*out_description = option->description;
	}
	return DuckDBSuccess;
}

duckdb_state duckdb_set_config(duckdb_config config, const char *name, const char *option) {
	if (!config || !name || !option) {
		return DuckDBError;
	}
	auto config_option = DBConfig::GetOptionByName(name);
	if (!config_option) {
		return DuckDBError;
	}
	try {
=======
	try {
		config = new DBConfig();
	} catch (...) { // LCOV_EXCL_START
		return DuckDBError;
	} // LCOV_EXCL_STOP
	*out_config = (duckdb_config)config;
	return DuckDBSuccess;
}

size_t duckdb_config_count() {
	return DBConfig::GetOptionCount();
}

duckdb_state duckdb_get_config_flag(size_t index, const char **out_name, const char **out_description) {
	auto option = DBConfig::GetOptionByIndex(index);
	if (!option) {
		return DuckDBError;
	}
	if (out_name) {
		*out_name = option->name;
	}
	if (out_description) {
		*out_description = option->description;
	}
	return DuckDBSuccess;
}

duckdb_state duckdb_set_config(duckdb_config config, const char *name, const char *option) {
	if (!config || !name || !option) {
		return DuckDBError;
	}
	auto config_option = DBConfig::GetOptionByName(name);
	if (!config_option) {
		return DuckDBError;
	}
	try {
>>>>>>> 370f88e6
		auto db_config = (DBConfig *)config;
		db_config->SetOption(*config_option, Value(option));
	} catch (...) {
		return DuckDBError;
	}
	return DuckDBSuccess;
}

void duckdb_destroy_config(duckdb_config *config) {
	if (!config) {
		return;
	}
	if (*config) {
		auto db_config = (DBConfig *)*config;
		delete db_config;
		*config = nullptr;
	}
}

duckdb_state duckdb_open_ext(const char *path, duckdb_database *out, duckdb_config config, char **error) {
	auto wrapper = new DatabaseData();
	try {
		auto db_config = (DBConfig *)config;
		wrapper->database = new DuckDB(path, db_config);
	} catch (std::exception &ex) {
		if (error) {
			*error = strdup(ex.what());
		}
		delete wrapper;
		return DuckDBError;
	} catch (...) { // LCOV_EXCL_START
		if (error) {
			*error = strdup("Unknown error");
		}
		delete wrapper;
		return DuckDBError;
	} // LCOV_EXCL_STOP
	*out = (duckdb_database)wrapper;
	return DuckDBSuccess;
}

duckdb_state duckdb_open(const char *path, duckdb_database *out) {
	return duckdb_open_ext(path, out, nullptr, nullptr);
}

void duckdb_close(duckdb_database *database) {
	if (*database) {
		auto wrapper = (DatabaseData *)*database;
		delete wrapper;
		*database = nullptr;
	}
}

duckdb_state duckdb_connect(duckdb_database database, duckdb_connection *out) {
	auto wrapper = (DatabaseData *)database;
	Connection *connection;
	try {
		connection = new Connection(*wrapper->database);
	} catch (...) {
		return DuckDBError;
	}
	*out = (duckdb_connection)connection;
	return DuckDBSuccess;
}

void duckdb_disconnect(duckdb_connection *connection) {
	if (*connection) {
		Connection *conn = (Connection *)*connection;
		delete conn;
		*connection = nullptr;
	}
}

template <class T>
void WriteData(duckdb_result *out, ChunkCollection &source, idx_t col) {
	idx_t row = 0;
	auto target = (T *)out->columns[col].data;
	for (auto &chunk : source.Chunks()) {
		auto source = FlatVector::GetData<T>(chunk->data[col]);
		auto &mask = FlatVector::Validity(chunk->data[col]);

		for (idx_t k = 0; k < chunk->size(); k++, row++) {
			if (!mask.RowIsValid(k)) {
				continue;
			}
			target[row] = source[k];
		}
	}
}

static duckdb_state duckdb_translate_result(MaterializedQueryResult *result, duckdb_result *out) {
	D_ASSERT(result);
	if (!out) {
		// no result to write to, only return the status
		return result->success ? DuckDBSuccess : DuckDBError;
	}
	out->error_message = nullptr;
	if (!result->success) {
		// write the error message
		out->error_message = strdup(result->error.c_str());
		return DuckDBError;
	}
	// copy the data
	// first write the meta data
	out->column_count = result->types.size();
	out->row_count = result->collection.Count();
	out->rows_changed = 0;
	if (out->row_count > 0 && StatementTypeReturnChanges(result->statement_type)) {
		// update total changes
		auto row_changes = result->GetValue(0, 0);
		if (!row_changes.is_null && row_changes.TryCastAs(LogicalType::BIGINT)) {
			out->rows_changed = row_changes.GetValue<int64_t>();
		}
	}
	out->columns = (duckdb_column *)malloc(sizeof(duckdb_column) * out->column_count);
	if (!out->columns) { // LCOV_EXCL_START
		// malloc failure
		return DuckDBError;
	} // LCOV_EXCL_STOP

	// zero initialize the columns (so we can cleanly delete it in case a malloc fails)
	memset(out->columns, 0, sizeof(duckdb_column) * out->column_count);
	for (idx_t i = 0; i < out->column_count; i++) {
		out->columns[i].type = ConvertCPPTypeToC(result->types[i]);
		out->columns[i].name = strdup(result->names[i].c_str());
		out->columns[i].nullmask = (bool *)malloc(sizeof(bool) * out->row_count);
		out->columns[i].data = malloc(GetCTypeSize(out->columns[i].type) * out->row_count);
		if (!out->columns[i].nullmask || !out->columns[i].name || !out->columns[i].data) { // LCOV_EXCL_START
			// malloc failure
			return DuckDBError;
		} // LCOV_EXCL_STOP
		// memset data to 0 for VARCHAR columns for safe deletion later
		if (result->types[i].InternalType() == PhysicalType::VARCHAR) {
			memset(out->columns[i].data, 0, GetCTypeSize(out->columns[i].type) * out->row_count);
		}
	}
	// now write the data
	for (idx_t col = 0; col < out->column_count; col++) {
		// first set the nullmask
		idx_t row = 0;
		for (auto &chunk : result->collection.Chunks()) {
			for (idx_t k = 0; k < chunk->size(); k++) {
				out->columns[col].nullmask[row++] = FlatVector::IsNull(chunk->data[col], k);
			}
		}
		// then write the data
		switch (result->types[col].id()) {
		case LogicalTypeId::BOOLEAN:
			WriteData<bool>(out, result->collection, col);
			break;
		case LogicalTypeId::TINYINT:
			WriteData<int8_t>(out, result->collection, col);
			break;
		case LogicalTypeId::SMALLINT:
			WriteData<int16_t>(out, result->collection, col);
			break;
		case LogicalTypeId::INTEGER:
			WriteData<int32_t>(out, result->collection, col);
			break;
		case LogicalTypeId::BIGINT:
			WriteData<int64_t>(out, result->collection, col);
			break;
		case LogicalTypeId::UTINYINT:
			WriteData<uint8_t>(out, result->collection, col);
			break;
		case LogicalTypeId::USMALLINT:
			WriteData<uint16_t>(out, result->collection, col);
			break;
		case LogicalTypeId::UINTEGER:
			WriteData<uint32_t>(out, result->collection, col);
			break;
		case LogicalTypeId::UBIGINT:
			WriteData<uint64_t>(out, result->collection, col);
			break;
		case LogicalTypeId::FLOAT:
			WriteData<float>(out, result->collection, col);
			break;
		case LogicalTypeId::DOUBLE:
			WriteData<double>(out, result->collection, col);
			break;
		case LogicalTypeId::VARCHAR: {
			idx_t row = 0;
			auto target = (const char **)out->columns[col].data;
			for (auto &chunk : result->collection.Chunks()) {
				auto source = FlatVector::GetData<string_t>(chunk->data[col]);
				for (idx_t k = 0; k < chunk->size(); k++) {
					if (!FlatVector::IsNull(chunk->data[col], k)) {
						target[row] = (char *)malloc(source[k].GetSize() + 1);
						assert(target[row]);
						memcpy((void *)target[row], source[k].GetDataUnsafe(), source[k].GetSize());
						auto write_arr = (char *)target[row];
						write_arr[source[k].GetSize()] = '\0';
					}
					row++;
				}
			}
			break;
		}
		case LogicalTypeId::BLOB: {
			idx_t row = 0;
			auto target = (duckdb_blob *)out->columns[col].data;
			for (auto &chunk : result->collection.Chunks()) {
				auto source = FlatVector::GetData<string_t>(chunk->data[col]);
				for (idx_t k = 0; k < chunk->size(); k++) {
					if (!FlatVector::IsNull(chunk->data[col], k)) {
						target[row].data = (char *)malloc(source[k].GetSize());
						target[row].size = source[k].GetSize();
						assert(target[row].data);
						memcpy((void *)target[row].data, source[k].GetDataUnsafe(), source[k].GetSize());
					}
					row++;
				}
			}
			break;
		}
		case LogicalTypeId::DATE: {
			idx_t row = 0;
			auto target = (duckdb_date *)out->columns[col].data;
			for (auto &chunk : result->collection.Chunks()) {
				auto source = FlatVector::GetData<date_t>(chunk->data[col]);
				for (idx_t k = 0; k < chunk->size(); k++) {
					if (!FlatVector::IsNull(chunk->data[col], k)) {
						int32_t year, month, day;
						Date::Convert(source[k], year, month, day);
						target[row].year = year;
						target[row].month = month;
						target[row].day = day;
					}
					row++;
				}
			}
			break;
		}
		case LogicalTypeId::TIME: {
			idx_t row = 0;
			auto target = (duckdb_time *)out->columns[col].data;
			for (auto &chunk : result->collection.Chunks()) {
				auto source = FlatVector::GetData<dtime_t>(chunk->data[col]);
				for (idx_t k = 0; k < chunk->size(); k++) {
					if (!FlatVector::IsNull(chunk->data[col], k)) {
						int32_t hour, min, sec, micros;
						Time::Convert(source[k], hour, min, sec, micros);
						target[row].hour = hour;
						target[row].min = min;
						target[row].sec = sec;
						target[row].micros = micros;
					}
					row++;
				}
			}
			break;
		}
		case LogicalTypeId::TIMESTAMP:
		case LogicalTypeId::TIMESTAMP_NS:
		case LogicalTypeId::TIMESTAMP_MS:
		case LogicalTypeId::TIMESTAMP_SEC: {
			idx_t row = 0;
			auto target = (duckdb_timestamp *)out->columns[col].data;
			for (auto &chunk : result->collection.Chunks()) {
				auto source = FlatVector::GetData<timestamp_t>(chunk->data[col]);

				for (idx_t k = 0; k < chunk->size(); k++) {
					if (!FlatVector::IsNull(chunk->data[col], k)) {
						date_t date;
						dtime_t time;
						auto source_value = source[k];
						if (result->types[col].id() == LogicalTypeId::TIMESTAMP_NS) {
							source_value = Timestamp::FromEpochNanoSeconds(source[k].value);
						} else if (result->types[col].id() == LogicalTypeId::TIMESTAMP_MS) {
							source_value = Timestamp::FromEpochMs(source[k].value);
						} else if (result->types[col].id() == LogicalTypeId::TIMESTAMP_SEC) {
							source_value = Timestamp::FromEpochSeconds(source[k].value);
						}
						Timestamp::Convert(source_value, date, time);

						int32_t year, month, day;
						Date::Convert(date, year, month, day);

						int32_t hour, min, sec, micros;
						Time::Convert(time, hour, min, sec, micros);

						target[row].date.year = year;
						target[row].date.month = month;
						target[row].date.day = day;
						target[row].time.hour = hour;
						target[row].time.min = min;
						target[row].time.sec = sec;
						target[row].time.micros = micros;
					}
					row++;
				}
			}
			break;
		}
		case LogicalTypeId::HUGEINT: {
			idx_t row = 0;
			auto target = (duckdb_hugeint *)out->columns[col].data;
			for (auto &chunk : result->collection.Chunks()) {
				auto source = FlatVector::GetData<hugeint_t>(chunk->data[col]);
				for (idx_t k = 0; k < chunk->size(); k++) {
					if (!FlatVector::IsNull(chunk->data[col], k)) {
						target[row].lower = source[k].lower;
						target[row].upper = source[k].upper;
					}
					row++;
				}
			}
			break;
		}
		case LogicalTypeId::INTERVAL: {
			idx_t row = 0;
			auto target = (duckdb_interval *)out->columns[col].data;
			for (auto &chunk : result->collection.Chunks()) {
				auto source = FlatVector::GetData<interval_t>(chunk->data[col]);
				for (idx_t k = 0; k < chunk->size(); k++) {
					if (!FlatVector::IsNull(chunk->data[col], k)) {
						target[row].days = source[k].days;
						target[row].months = source[k].months;
						target[row].micros = source[k].micros;
					}
					row++;
				}
			}
			break;
		}
		default:
			// unsupported type for C API
			D_ASSERT(0);
			return DuckDBError;
		}
	}
	return DuckDBSuccess;
}

duckdb_state duckdb_query(duckdb_connection connection, const char *query, duckdb_result *out) {
	Connection *conn = (Connection *)connection;
	auto result = conn->Query(query);
	return duckdb_translate_result(result.get(), out);
}

namespace duckdb {
struct ArrowResultWrapper {
	ArrowResultWrapper() : result(nullptr), current_chunk(nullptr) {
	}
	~ArrowResultWrapper() {
	}
	unique_ptr<MaterializedQueryResult> result;
	unique_ptr<DataChunk> current_chunk;
};
} // namespace duckdb

duckdb_state duckdb_query_arrow(duckdb_connection connection, const char *query, duckdb_arrow *out_result) {
	Connection *conn = (Connection *)connection;
	auto wrapper = new ArrowResultWrapper();
	wrapper->result = conn->Query(query);
	*out_result = (duckdb_arrow)wrapper;
	return wrapper->result->success ? DuckDBSuccess : DuckDBError;
}

duckdb_state duckdb_query_arrow_schema(duckdb_arrow result, duckdb_arrow_schema *out_schema) {
	if (!out_schema) {
		return DuckDBSuccess;
	}
	auto wrapper = (ArrowResultWrapper *)result;
	wrapper->result->ToArrowSchema((ArrowSchema *)*out_schema);
	return DuckDBSuccess;
}

duckdb_state duckdb_query_arrow_array(duckdb_arrow result, duckdb_arrow_array *out_array) {
	if (!out_array) {
		return DuckDBSuccess;
	}
	auto wrapper = (ArrowResultWrapper *)result;
	auto success = wrapper->result->TryFetch(wrapper->current_chunk, wrapper->result->error);
	if (!success) {
		return DuckDBError;
	}
	if (!wrapper->current_chunk || wrapper->current_chunk->size() == 0) {
		return DuckDBSuccess;
	}
	wrapper->current_chunk->ToArrowArray((ArrowArray *)*out_array);
	return DuckDBSuccess;
}

const char *duckdb_query_arrow_error(duckdb_arrow result) {
	auto wrapper = (ArrowResultWrapper *)result;
	return wrapper->result->error.c_str();
}

void duckdb_destroy_arrow(duckdb_arrow *result) {
	if (*result) {
		auto wrapper = (ArrowResultWrapper *)*result;
		delete wrapper;
		*result = nullptr;
	}
}

static void duckdb_destroy_column(duckdb_column column, idx_t count) {
	if (column.data) {
		if (column.type == DUCKDB_TYPE_VARCHAR) {
			// varchar, delete individual strings
			auto data = (char **)column.data;
			for (idx_t i = 0; i < count; i++) {
				if (data[i]) {
					free(data[i]);
				}
			}
		} else if (column.type == DUCKDB_TYPE_BLOB) {
			// blob, delete individual blobs
			auto data = (duckdb_blob *)column.data;
			for (idx_t i = 0; i < count; i++) {
				if (data[i].data) {
					free((void *)data[i].data);
				}
			}
		}
		free(column.data);
	}
	if (column.nullmask) {
		free(column.nullmask);
	}
	if (column.name) {
		free(column.name);
	}
}

void duckdb_destroy_result(duckdb_result *result) {
	if (result->error_message) {
		free(result->error_message);
	}
	if (result->columns) {
		for (idx_t i = 0; i < result->column_count; i++) {
			duckdb_destroy_column(result->columns[i], result->row_count);
		}
		free(result->columns);
	}
	memset(result, 0, sizeof(duckdb_result));
}
namespace duckdb {
struct PreparedStatementWrapper {
	PreparedStatementWrapper() : statement(nullptr) {
	}
	~PreparedStatementWrapper() {
	}
	unique_ptr<PreparedStatement> statement;
	vector<Value> values;
};
} // namespace duckdb
duckdb_state duckdb_prepare(duckdb_connection connection, const char *query,
                            duckdb_prepared_statement *out_prepared_statement) {
	if (!connection || !query) {
		return DuckDBError;
	}
	auto wrapper = new PreparedStatementWrapper();
	Connection *conn = (Connection *)connection;
	wrapper->statement = conn->Prepare(query);
	*out_prepared_statement = (duckdb_prepared_statement)wrapper;
	return wrapper->statement->success ? DuckDBSuccess : DuckDBError;
}

const char *duckdb_prepare_error(duckdb_prepared_statement prepared_statement) {
	auto wrapper = (PreparedStatementWrapper *)prepared_statement;
	if (!wrapper || !wrapper->statement || wrapper->statement->success) {
		return nullptr;
	}
	return wrapper->statement->error.c_str();
}

duckdb_state duckdb_nparams(duckdb_prepared_statement prepared_statement, idx_t *nparams_out) {
	auto wrapper = (PreparedStatementWrapper *)prepared_statement;
	if (!wrapper || !wrapper->statement || !wrapper->statement->success) {
		return DuckDBError;
	}
	*nparams_out = wrapper->statement->n_param;
	return DuckDBSuccess;
}

static duckdb_state duckdb_bind_value(duckdb_prepared_statement prepared_statement, idx_t param_idx, Value val) {
	auto wrapper = (PreparedStatementWrapper *)prepared_statement;
	if (!wrapper || !wrapper->statement || !wrapper->statement->success) {
		return DuckDBError;
	}
	if (param_idx > wrapper->statement->n_param) {
		return DuckDBError;
	}
	if (param_idx > wrapper->values.size()) {
		wrapper->values.resize(param_idx);
	}
	wrapper->values[param_idx - 1] = val;
	return DuckDBSuccess;
}

duckdb_state duckdb_bind_boolean(duckdb_prepared_statement prepared_statement, idx_t param_idx, bool val) {
	return duckdb_bind_value(prepared_statement, param_idx, Value::BOOLEAN(val));
}

duckdb_state duckdb_bind_int8(duckdb_prepared_statement prepared_statement, idx_t param_idx, int8_t val) {
	return duckdb_bind_value(prepared_statement, param_idx, Value::TINYINT(val));
}

duckdb_state duckdb_bind_int16(duckdb_prepared_statement prepared_statement, idx_t param_idx, int16_t val) {
	return duckdb_bind_value(prepared_statement, param_idx, Value::SMALLINT(val));
}

duckdb_state duckdb_bind_int32(duckdb_prepared_statement prepared_statement, idx_t param_idx, int32_t val) {
	return duckdb_bind_value(prepared_statement, param_idx, Value::INTEGER(val));
}

duckdb_state duckdb_bind_int64(duckdb_prepared_statement prepared_statement, idx_t param_idx, int64_t val) {
	return duckdb_bind_value(prepared_statement, param_idx, Value::BIGINT(val));
}

duckdb_state duckdb_bind_uint8(duckdb_prepared_statement prepared_statement, idx_t param_idx, uint8_t val) {
	return duckdb_bind_value(prepared_statement, param_idx, Value::UTINYINT(val));
}

duckdb_state duckdb_bind_uint16(duckdb_prepared_statement prepared_statement, idx_t param_idx, uint16_t val) {
	return duckdb_bind_value(prepared_statement, param_idx, Value::USMALLINT(val));
}

duckdb_state duckdb_bind_uint32(duckdb_prepared_statement prepared_statement, idx_t param_idx, uint32_t val) {
	return duckdb_bind_value(prepared_statement, param_idx, Value::UINTEGER(val));
}

duckdb_state duckdb_bind_uint64(duckdb_prepared_statement prepared_statement, idx_t param_idx, uint64_t val) {
	return duckdb_bind_value(prepared_statement, param_idx, Value::UBIGINT(val));
}

duckdb_state duckdb_bind_float(duckdb_prepared_statement prepared_statement, idx_t param_idx, float val) {
	return duckdb_bind_value(prepared_statement, param_idx, Value(val));
}

duckdb_state duckdb_bind_double(duckdb_prepared_statement prepared_statement, idx_t param_idx, double val) {
	return duckdb_bind_value(prepared_statement, param_idx, Value(val));
}

duckdb_state duckdb_bind_varchar(duckdb_prepared_statement prepared_statement, idx_t param_idx, const char *val) {
	return duckdb_bind_value(prepared_statement, param_idx, Value(val));
}

duckdb_state duckdb_bind_varchar_length(duckdb_prepared_statement prepared_statement, idx_t param_idx, const char *val,
                                        idx_t length) {
	return duckdb_bind_value(prepared_statement, param_idx, Value(string(val, length)));
}

duckdb_state duckdb_bind_blob(duckdb_prepared_statement prepared_statement, idx_t param_idx, const void *data,
                              idx_t length) {
	return duckdb_bind_value(prepared_statement, param_idx, Value::BLOB((const_data_ptr_t)data, length));
}

duckdb_state duckdb_bind_null(duckdb_prepared_statement prepared_statement, idx_t param_idx) {
	return duckdb_bind_value(prepared_statement, param_idx, Value());
}

duckdb_state duckdb_execute_prepared(duckdb_prepared_statement prepared_statement, duckdb_result *out_result) {
	auto wrapper = (PreparedStatementWrapper *)prepared_statement;
	if (!wrapper || !wrapper->statement || !wrapper->statement->success) {
		return DuckDBError;
	}
	auto result = wrapper->statement->Execute(wrapper->values, false);
	D_ASSERT(result->type == QueryResultType::MATERIALIZED_RESULT);
	auto mat_res = (MaterializedQueryResult *)result.get();
	return duckdb_translate_result(mat_res, out_result);
}

duckdb_state duckdb_execute_prepared_arrow(duckdb_prepared_statement prepared_statement, duckdb_arrow *out_result) {
	auto wrapper = (PreparedStatementWrapper *)prepared_statement;
	if (!wrapper || !wrapper->statement || !wrapper->statement->success) {
		return DuckDBError;
	}
	auto arrow_wrapper = new ArrowResultWrapper();
	auto result = wrapper->statement->Execute(wrapper->values, false);
	D_ASSERT(result->type == QueryResultType::MATERIALIZED_RESULT);
	arrow_wrapper->result =
	    unique_ptr<MaterializedQueryResult>(static_cast<MaterializedQueryResult *>(result.release()));
	*out_result = (duckdb_arrow)arrow_wrapper;
	return arrow_wrapper->result->success ? DuckDBSuccess : DuckDBError;
}

void duckdb_destroy_prepare(duckdb_prepared_statement *prepared_statement) {
	if (!prepared_statement) {
		return;
	}
	auto wrapper = (PreparedStatementWrapper *)*prepared_statement;
	if (wrapper) {
		delete wrapper;
	}
	*prepared_statement = nullptr;
}

duckdb_type ConvertCPPTypeToC(LogicalType sql_type) {
	switch (sql_type.id()) {
	case LogicalTypeId::BOOLEAN:
		return DUCKDB_TYPE_BOOLEAN;
	case LogicalTypeId::TINYINT:
		return DUCKDB_TYPE_TINYINT;
	case LogicalTypeId::SMALLINT:
		return DUCKDB_TYPE_SMALLINT;
	case LogicalTypeId::INTEGER:
		return DUCKDB_TYPE_INTEGER;
	case LogicalTypeId::BIGINT:
		return DUCKDB_TYPE_BIGINT;
	case LogicalTypeId::UTINYINT:
		return DUCKDB_TYPE_UTINYINT;
	case LogicalTypeId::USMALLINT:
		return DUCKDB_TYPE_USMALLINT;
	case LogicalTypeId::UINTEGER:
		return DUCKDB_TYPE_UINTEGER;
	case LogicalTypeId::UBIGINT:
		return DUCKDB_TYPE_UBIGINT;
	case LogicalTypeId::HUGEINT:
		return DUCKDB_TYPE_HUGEINT;
	case LogicalTypeId::FLOAT:
		return DUCKDB_TYPE_FLOAT;
	case LogicalTypeId::DOUBLE:
		return DUCKDB_TYPE_DOUBLE;
	case LogicalTypeId::TIMESTAMP:
		return DUCKDB_TYPE_TIMESTAMP;
	case LogicalTypeId::TIMESTAMP_SEC:
		return DUCKDB_TYPE_TIMESTAMP_S;
	case LogicalTypeId::TIMESTAMP_MS:
		return DUCKDB_TYPE_TIMESTAMP_MS;
	case LogicalTypeId::TIMESTAMP_NS:
		return DUCKDB_TYPE_TIMESTAMP_NS;
	case LogicalTypeId::DATE:
		return DUCKDB_TYPE_DATE;
	case LogicalTypeId::TIME:
		return DUCKDB_TYPE_TIME;
	case LogicalTypeId::VARCHAR:
		return DUCKDB_TYPE_VARCHAR;
	case LogicalTypeId::BLOB:
		return DUCKDB_TYPE_BLOB;
	case LogicalTypeId::INTERVAL:
		return DUCKDB_TYPE_INTERVAL;
	default:
		D_ASSERT(0);
		return DUCKDB_TYPE_INVALID;
	}
}

idx_t GetCTypeSize(duckdb_type type) {
	switch (type) {
	case DUCKDB_TYPE_BOOLEAN:
		return sizeof(bool);
	case DUCKDB_TYPE_TINYINT:
		return sizeof(int8_t);
	case DUCKDB_TYPE_SMALLINT:
		return sizeof(int16_t);
	case DUCKDB_TYPE_INTEGER:
		return sizeof(int32_t);
	case DUCKDB_TYPE_BIGINT:
		return sizeof(int64_t);
	case DUCKDB_TYPE_UTINYINT:
		return sizeof(uint8_t);
	case DUCKDB_TYPE_USMALLINT:
		return sizeof(uint16_t);
	case DUCKDB_TYPE_UINTEGER:
		return sizeof(uint32_t);
	case DUCKDB_TYPE_UBIGINT:
		return sizeof(uint64_t);
	case DUCKDB_TYPE_HUGEINT:
		return sizeof(duckdb_hugeint);
	case DUCKDB_TYPE_FLOAT:
		return sizeof(float);
	case DUCKDB_TYPE_DOUBLE:
		return sizeof(double);
	case DUCKDB_TYPE_DATE:
		return sizeof(duckdb_date);
	case DUCKDB_TYPE_TIME:
		return sizeof(duckdb_time);
	case DUCKDB_TYPE_TIMESTAMP:
	case DUCKDB_TYPE_TIMESTAMP_NS:
	case DUCKDB_TYPE_TIMESTAMP_MS:
	case DUCKDB_TYPE_TIMESTAMP_S:
		return sizeof(duckdb_timestamp);
	case DUCKDB_TYPE_VARCHAR:
		return sizeof(const char *);
	case DUCKDB_TYPE_BLOB:
		return sizeof(duckdb_blob);
	case DUCKDB_TYPE_INTERVAL:
		return sizeof(duckdb_interval);
	default:
		// unsupported type
		D_ASSERT(0);
		return sizeof(const char *);
	}
}

template <class T>
T UnsafeFetch(duckdb_result *result, idx_t col, idx_t row) {
	D_ASSERT(row < result->row_count);
	return ((T *)result->columns[col].data)[row];
}

static Value GetCValue(duckdb_result *result, idx_t col, idx_t row) {
	if (col >= result->column_count) {
		return Value();
	}
	if (row >= result->row_count) {
		return Value();
	}
	if (result->columns[col].nullmask[row]) {
		return Value();
	}
	switch (result->columns[col].type) {
	case DUCKDB_TYPE_BOOLEAN:
		return Value::BOOLEAN(UnsafeFetch<bool>(result, col, row));
	case DUCKDB_TYPE_TINYINT:
		return Value::TINYINT(UnsafeFetch<int8_t>(result, col, row));
	case DUCKDB_TYPE_SMALLINT:
		return Value::SMALLINT(UnsafeFetch<int16_t>(result, col, row));
	case DUCKDB_TYPE_INTEGER:
		return Value::INTEGER(UnsafeFetch<int32_t>(result, col, row));
	case DUCKDB_TYPE_BIGINT:
		return Value::BIGINT(UnsafeFetch<int64_t>(result, col, row));
	case DUCKDB_TYPE_UTINYINT:
		return Value::TINYINT(UnsafeFetch<uint8_t>(result, col, row));
	case DUCKDB_TYPE_USMALLINT:
		return Value::SMALLINT(UnsafeFetch<uint16_t>(result, col, row));
	case DUCKDB_TYPE_UINTEGER:
		return Value::INTEGER(UnsafeFetch<uint32_t>(result, col, row));
	case DUCKDB_TYPE_UBIGINT:
		return Value::BIGINT(UnsafeFetch<uint64_t>(result, col, row));
	case DUCKDB_TYPE_FLOAT:
		return Value(UnsafeFetch<float>(result, col, row));
	case DUCKDB_TYPE_DOUBLE:
		return Value(UnsafeFetch<double>(result, col, row));
	case DUCKDB_TYPE_DATE: {
		auto date = UnsafeFetch<duckdb_date>(result, col, row);
		return Value::DATE(date.year, date.month, date.day);
	}
	case DUCKDB_TYPE_TIME: {
		auto time = UnsafeFetch<duckdb_time>(result, col, row);
		return Value::TIME(time.hour, time.min, time.sec, time.micros);
	}
	case DUCKDB_TYPE_TIMESTAMP_NS:
	case DUCKDB_TYPE_TIMESTAMP_MS:
	case DUCKDB_TYPE_TIMESTAMP_S:
	case DUCKDB_TYPE_TIMESTAMP: {
		auto timestamp = UnsafeFetch<duckdb_timestamp>(result, col, row);
		return Value::TIMESTAMP(timestamp.date.year, timestamp.date.month, timestamp.date.day, timestamp.time.hour,
		                        timestamp.time.min, timestamp.time.sec, timestamp.time.micros);
	}
	case DUCKDB_TYPE_HUGEINT: {
		hugeint_t val;
		auto hugeint = UnsafeFetch<duckdb_hugeint>(result, col, row);
		val.lower = hugeint.lower;
		val.upper = hugeint.upper;
		return Value::HUGEINT(val);
	}
	case DUCKDB_TYPE_INTERVAL: {
		interval_t val;
		auto interval = UnsafeFetch<duckdb_interval>(result, col, row);
		val.days = interval.days;
		val.months = interval.months;
		val.micros = interval.micros;
		return Value::INTERVAL(val);
	}
	case DUCKDB_TYPE_VARCHAR:
		return Value(string(UnsafeFetch<const char *>(result, col, row)));
	case DUCKDB_TYPE_BLOB: {
		auto blob = UnsafeFetch<duckdb_blob>(result, col, row);
		return Value::BLOB((const_data_ptr_t)blob.data, blob.size);
	}
	default:
		// invalid type for C to C++ conversion
		D_ASSERT(0);
		return Value();
	}
}

const char *duckdb_column_name(duckdb_result *result, idx_t col) {
	if (!result || col >= result->column_count) {
		return nullptr;
	}
	return result->columns[col].name;
}

bool duckdb_value_boolean(duckdb_result *result, idx_t col, idx_t row) {
	Value val = GetCValue(result, col, row);
	if (val.is_null) {
		return false;
	} else {
		return val.GetValue<bool>();
	}
}

int8_t duckdb_value_int8(duckdb_result *result, idx_t col, idx_t row) {
	Value val = GetCValue(result, col, row);
	if (val.is_null) {
		return 0;
	} else {
		return val.GetValue<int8_t>();
	}
}

int16_t duckdb_value_int16(duckdb_result *result, idx_t col, idx_t row) {
	Value val = GetCValue(result, col, row);
	if (val.is_null) {
		return 0;
	} else {
		return val.GetValue<int16_t>();
	}
}

int32_t duckdb_value_int32(duckdb_result *result, idx_t col, idx_t row) {
	Value val = GetCValue(result, col, row);
	if (val.is_null) {
		return 0;
	} else {
		return val.GetValue<int32_t>();
	}
}

int64_t duckdb_value_int64(duckdb_result *result, idx_t col, idx_t row) {
	Value val = GetCValue(result, col, row);
	if (val.is_null) {
		return 0;
	} else {
		return val.GetValue<int64_t>();
	}
}

uint8_t duckdb_value_uint8(duckdb_result *result, idx_t col, idx_t row) {
	Value val = GetCValue(result, col, row);
	if (val.is_null) {
		return 0;
	} else {
		return val.GetValue<uint8_t>();
	}
}

uint16_t duckdb_value_uint16(duckdb_result *result, idx_t col, idx_t row) {
	Value val = GetCValue(result, col, row);
	if (val.is_null) {
		return 0;
	} else {
		return val.GetValue<uint16_t>();
	}
}

uint32_t duckdb_value_uint32(duckdb_result *result, idx_t col, idx_t row) {
	Value val = GetCValue(result, col, row);
	if (val.is_null) {
		return 0;
	} else {
		return val.GetValue<uint32_t>();
	}
}

uint64_t duckdb_value_uint64(duckdb_result *result, idx_t col, idx_t row) {
	Value val = GetCValue(result, col, row);
	if (val.is_null) {
		return 0;
	} else {
		return val.GetValue<uint64_t>();
	}
}

float duckdb_value_float(duckdb_result *result, idx_t col, idx_t row) {
	Value val = GetCValue(result, col, row);
	if (val.is_null) {
		return 0.0;
	} else {
		return val.GetValue<float>();
	}
}

double duckdb_value_double(duckdb_result *result, idx_t col, idx_t row) {
	Value val = GetCValue(result, col, row);
	if (val.is_null) {
		return 0.0;
	} else {
		return val.GetValue<double>();
	}
}

char *duckdb_value_varchar(duckdb_result *result, idx_t col, idx_t row) {
	Value val = GetCValue(result, col, row);
	return strdup(val.ToString().c_str());
}

duckdb_blob duckdb_value_blob(duckdb_result *result, idx_t col, idx_t row) {
	duckdb_blob blob;
	Value val = GetCValue(result, col, row).CastAs(LogicalType::BLOB);
	if (val.is_null) {
		blob.data = nullptr;
		blob.size = 0;
	} else {
		blob.data = malloc(val.str_value.size());
		memcpy((void *)blob.data, val.str_value.c_str(), val.str_value.size());
		blob.size = val.str_value.size();
	}
	return blob;
}

void *duckdb_malloc(size_t size) {
	return malloc(size);
}

void duckdb_free(void *ptr) {
	free(ptr);
}

duckdb_state duckdb_appender_create(duckdb_connection connection, const char *schema, const char *table,
                                    duckdb_appender *out_appender) {
	Connection *conn = (Connection *)connection;

	if (!connection || !table || !out_appender) {
		return DuckDBError;
	}
	if (schema == nullptr) {

		schema = DEFAULT_SCHEMA;
	}
	try {
		auto *appender = new Appender(*conn, schema, table);
		*out_appender = appender;
	} catch (...) {
		return DuckDBError;
	}
	return DuckDBSuccess;
}

duckdb_state duckdb_appender_destroy(duckdb_appender *appender) {
	if (!appender || !*appender) {
		return DuckDBError;
	}
	auto *appender_instance = *((Appender **)appender);
	delete appender_instance;
	*appender = nullptr;
	return DuckDBSuccess;
}

template <class FUN>
duckdb_state duckdb_appender_run_function(duckdb_appender appender, FUN &&function) {
	if (!appender) {
		return DuckDBError;
	}
	auto *appender_instance = (Appender *)appender;
	try {
		function(*appender_instance);
	} catch (...) {
		return DuckDBError;
	}
	return DuckDBSuccess;
}

duckdb_state duckdb_appender_begin_row(duckdb_appender appender) {
	return duckdb_appender_run_function(appender, [&](Appender &appender) { appender.BeginRow(); });
}

duckdb_state duckdb_appender_end_row(duckdb_appender appender) {
	return duckdb_appender_run_function(appender, [&](Appender &appender) { appender.EndRow(); });
}

template <class T>
duckdb_state duckdb_append_internal(duckdb_appender appender, T value) {
	if (!appender) {
		return DuckDBError;
	}
	auto *appender_instance = (Appender *)appender;
	try {
		appender_instance->Append<T>(value);
	} catch (...) {
		return DuckDBError;
	}
	return DuckDBSuccess;
}

duckdb_state duckdb_append_bool(duckdb_appender appender, bool value) {
	return duckdb_append_internal<bool>(appender, value);
}

duckdb_state duckdb_append_int8(duckdb_appender appender, int8_t value) {
	return duckdb_append_internal<int8_t>(appender, value);
}

duckdb_state duckdb_append_int16(duckdb_appender appender, int16_t value) {
	return duckdb_append_internal<int16_t>(appender, value);
}

duckdb_state duckdb_append_int32(duckdb_appender appender, int32_t value) {
	return duckdb_append_internal<int32_t>(appender, value);
}

duckdb_state duckdb_append_int64(duckdb_appender appender, int64_t value) {
	return duckdb_append_internal<int64_t>(appender, value);
}

duckdb_state duckdb_append_uint8(duckdb_appender appender, uint8_t value) {
	return duckdb_append_internal<uint8_t>(appender, value);
}

duckdb_state duckdb_append_uint16(duckdb_appender appender, uint16_t value) {
	return duckdb_append_internal<uint16_t>(appender, value);
}

duckdb_state duckdb_append_uint32(duckdb_appender appender, uint32_t value) {
	return duckdb_append_internal<uint32_t>(appender, value);
}

duckdb_state duckdb_append_uint64(duckdb_appender appender, uint64_t value) {
	return duckdb_append_internal<uint64_t>(appender, value);
}

duckdb_state duckdb_append_float(duckdb_appender appender, float value) {
	return duckdb_append_internal<float>(appender, value);
}

duckdb_state duckdb_append_double(duckdb_appender appender, double value) {
	return duckdb_append_internal<double>(appender, value);
}

duckdb_state duckdb_append_null(duckdb_appender appender) {
	return duckdb_append_internal<std::nullptr_t>(appender, nullptr);
}

duckdb_state duckdb_append_varchar(duckdb_appender appender, const char *val) {
	return duckdb_append_internal<Value>(appender, Value(val));
}

duckdb_state duckdb_append_varchar_length(duckdb_appender appender, const char *val, idx_t length) {
	return duckdb_append_internal<Value>(appender, Value(string(val, length)));
}
duckdb_state duckdb_append_blob(duckdb_appender appender, const void *data, idx_t length) {
	return duckdb_append_internal<Value>(appender, Value::BLOB((const_data_ptr_t)data, length));
}

duckdb_state duckdb_appender_flush(duckdb_appender appender) {
	return duckdb_appender_run_function(appender, [&](Appender &appender) { appender.Flush(); });
}

duckdb_state duckdb_appender_close(duckdb_appender appender) {
	return duckdb_appender_run_function(appender, [&](Appender &appender) { appender.Close(); });
}<|MERGE_RESOLUTION|>--- conflicted
+++ resolved
@@ -44,7 +44,6 @@
 		return DuckDBError;
 	}
 	DBConfig *config;
-<<<<<<< HEAD
 	try {
 		config = new DBConfig();
 	} catch (...) { // LCOV_EXCL_START
@@ -81,44 +80,6 @@
 		return DuckDBError;
 	}
 	try {
-=======
-	try {
-		config = new DBConfig();
-	} catch (...) { // LCOV_EXCL_START
-		return DuckDBError;
-	} // LCOV_EXCL_STOP
-	*out_config = (duckdb_config)config;
-	return DuckDBSuccess;
-}
-
-size_t duckdb_config_count() {
-	return DBConfig::GetOptionCount();
-}
-
-duckdb_state duckdb_get_config_flag(size_t index, const char **out_name, const char **out_description) {
-	auto option = DBConfig::GetOptionByIndex(index);
-	if (!option) {
-		return DuckDBError;
-	}
-	if (out_name) {
-		*out_name = option->name;
-	}
-	if (out_description) {
-		*out_description = option->description;
-	}
-	return DuckDBSuccess;
-}
-
-duckdb_state duckdb_set_config(duckdb_config config, const char *name, const char *option) {
-	if (!config || !name || !option) {
-		return DuckDBError;
-	}
-	auto config_option = DBConfig::GetOptionByName(name);
-	if (!config_option) {
-		return DuckDBError;
-	}
-	try {
->>>>>>> 370f88e6
 		auto db_config = (DBConfig *)config;
 		db_config->SetOption(*config_option, Value(option));
 	} catch (...) {
