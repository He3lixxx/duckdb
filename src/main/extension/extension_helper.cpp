#include "duckdb/main/extension_helper.hpp"
#include "duckdb/common/file_system.hpp"
#include "duckdb/common/windows.hpp"
#include "duckdb/main/database.hpp"
#include "duckdb/main/client_context.hpp"
#include "duckdb/common/string_util.hpp"

#if defined(BUILD_ICU_EXTENSION) && !defined(DISABLE_BUILTIN_EXTENSIONS)
#define ICU_STATICALLY_LOADED true
#include "icu-extension.hpp"
#else
#define ICU_STATICALLY_LOADED false
#endif

#if defined(BUILD_PARQUET_EXTENSION) && !defined(DISABLE_BUILTIN_EXTENSIONS)
#define PARQUET_STATICALLY_LOADED true
#include "parquet-extension.hpp"
#else
#define PARQUET_STATICALLY_LOADED false
#endif

#if defined(BUILD_TPCH_EXTENSION) && !defined(DISABLE_BUILTIN_EXTENSIONS)
#define TPCH_STATICALLY_LOADED true
#include "tpch-extension.hpp"
#else
#define TPCH_STATICALLY_LOADED false
#endif

#if defined(BUILD_TPCDS_EXTENSION) && !defined(DISABLE_BUILTIN_EXTENSIONS)
#define TPCDS_STATICALLY_LOADED true
#include "tpcds-extension.hpp"
#else
#define TPCDS_STATICALLY_LOADED false
#endif

#if defined(BUILD_FTS_EXTENSION) && !defined(DISABLE_BUILTIN_EXTENSIONS)
#define FTS_STATICALLY_LOADED true
#include "fts-extension.hpp"
#else
#define FTS_STATICALLY_LOADED false
#endif

#if defined(BUILD_HTTPFS_EXTENSION) && !defined(DISABLE_BUILTIN_EXTENSIONS)
#define HTTPFS_STATICALLY_LOADED true
#include "httpfs-extension.hpp"
#else
#define HTTPFS_STATICALLY_LOADED false
#endif

#if defined(BUILD_VISUALIZER_EXTENSION) && !defined(DISABLE_BUILTIN_EXTENSIONS)
#include "visualizer-extension.hpp"
#endif

#if defined(BUILD_JSON_EXTENSION) && !defined(DISABLE_BUILTIN_EXTENSIONS)
#define JSON_STATICALLY_LOADED true
#include "json-extension.hpp"
#else
#define JSON_STATICALLY_LOADED false
#endif

#if defined(BUILD_JEMALLOC_EXTENSION) && !defined(DISABLE_BUILTIN_EXTENSIONS)
#define JEMALLOC_STATICALLY_LOADED true
#include "jemalloc-extension.hpp"
#else
#define JEMALLOC_STATICALLY_LOADED false
#endif

#if defined(BUILD_EXCEL_EXTENSION) && !defined(DISABLE_BUILTIN_EXTENSIONS)
#include "excel-extension.hpp"
#endif

#if defined(BUILD_SQLSMITH_EXTENSION) && !defined(DISABLE_BUILTIN_EXTENSIONS)
#include "sqlsmith-extension.hpp"
#endif

namespace duckdb {

//===--------------------------------------------------------------------===//
// Default Extensions
//===--------------------------------------------------------------------===//
static DefaultExtension internal_extensions[] = {
    {"icu", "Adds support for time zones and collations using the ICU library", ICU_STATICALLY_LOADED},
    {"parquet", "Adds support for reading and writing parquet files", PARQUET_STATICALLY_LOADED},
    {"tpch", "Adds TPC-H data generation and query support", TPCH_STATICALLY_LOADED},
    {"tpcds", "Adds TPC-DS data generation and query support", TPCDS_STATICALLY_LOADED},
    {"fts", "Adds support for Full-Text Search Indexes", FTS_STATICALLY_LOADED},
    {"httpfs", "Adds support for reading and writing files over a HTTP(S) connection", HTTPFS_STATICALLY_LOADED},
    {"json", "Adds support for JSON operations", JSON_STATICALLY_LOADED},
    {"jemalloc", "Overwrites system allocator with JEMalloc", JEMALLOC_STATICALLY_LOADED},
    {"sqlite_scanner", "Adds support for reading SQLite database files", false},
    {"postgres_scanner", "Adds support for reading from a Postgres database", false},
    {nullptr, nullptr, false}};

idx_t ExtensionHelper::DefaultExtensionCount() {
	idx_t index;
	for (index = 0; internal_extensions[index].name != nullptr; index++) {
	}
	return index;
}

DefaultExtension ExtensionHelper::GetDefaultExtension(idx_t index) {
	D_ASSERT(index < DefaultExtensionCount());
	return internal_extensions[index];
}

//===--------------------------------------------------------------------===//
// Load Statically Compiled Extension
//===--------------------------------------------------------------------===//
void ExtensionHelper::LoadAllExtensions(DuckDB &db) {
<<<<<<< HEAD
	unordered_set<string> extensions {"parquet",   "icu",        "tpch", "tpcds", "fts",      "httpfs",
	                                  "substrait", "visualizer", "json", "excel", "sqlsmith", "jemalloc"};
=======
	unordered_set<string> extensions {"parquet", "icu",        "tpch", "tpcds", "fts",
	                                  "httpfs",  "visualizer", "json", "excel", "sqlsmith"};
>>>>>>> 109f932c
	for (auto &ext : extensions) {
		LoadExtensionInternal(db, ext, true);
	}
}

ExtensionLoadResult ExtensionHelper::LoadExtension(DuckDB &db, const std::string &extension) {
	return LoadExtensionInternal(db, extension, false);
}

ExtensionLoadResult ExtensionHelper::LoadExtensionInternal(DuckDB &db, const std::string &extension,
                                                           bool initial_load) {
#ifdef DUCKDB_TEST_REMOTE_INSTALL
	if (!initial_load && StringUtil::Contains(DUCKDB_TEST_REMOTE_INSTALL, extension)) {
		Connection con(db);
		auto result = con.Query("INSTALL " + extension);
		if (result->HasError()) {
			result->Print();
			return ExtensionLoadResult::EXTENSION_UNKNOWN;
		}
		result = con.Query("LOAD " + extension);
		if (result->HasError()) {
			result->Print();
			return ExtensionLoadResult::EXTENSION_UNKNOWN;
		}
		return ExtensionLoadResult::LOADED_EXTENSION;
	}
#endif
	if (extension == "parquet") {
#if PARQUET_STATICALLY_LOADED
		db.LoadExtension<ParquetExtension>();
#else
		// parquet extension required but not build: skip this test
		return ExtensionLoadResult::NOT_LOADED;
#endif
	} else if (extension == "icu") {
#if ICU_STATICALLY_LOADED
		db.LoadExtension<ICUExtension>();
#else
		// icu extension required but not build: skip this test
		return ExtensionLoadResult::NOT_LOADED;
#endif
	} else if (extension == "tpch") {
#if TPCH_STATICALLY_LOADED
		db.LoadExtension<TPCHExtension>();
#else
		// icu extension required but not build: skip this test
		return ExtensionLoadResult::NOT_LOADED;
#endif
	} else if (extension == "tpcds") {
#if TPCDS_STATICALLY_LOADED
		db.LoadExtension<TPCDSExtension>();
#else
		// icu extension required but not build: skip this test
		return ExtensionLoadResult::NOT_LOADED;
#endif
	} else if (extension == "fts") {
#if FTS_STATICALLY_LOADED
		db.LoadExtension<FTSExtension>();
#else
		// fts extension required but not build: skip this test
		return ExtensionLoadResult::NOT_LOADED;
#endif
	} else if (extension == "httpfs") {
#if HTTPFS_STATICALLY_LOADED
		db.LoadExtension<HTTPFsExtension>();
#else
		return ExtensionLoadResult::NOT_LOADED;
#endif
	} else if (extension == "visualizer") {
#if defined(BUILD_VISUALIZER_EXTENSION) && !defined(DISABLE_BUILTIN_EXTENSIONS)
		db.LoadExtension<VisualizerExtension>();
#else
		// visualizer extension required but not build: skip this test
		return ExtensionLoadResult::NOT_LOADED;
#endif
	} else if (extension == "json") {
#if JSON_STATICALLY_LOADED
		db.LoadExtension<JSONExtension>();
#else
		// json extension required but not build: skip this test
		return ExtensionLoadResult::NOT_LOADED;
#endif
	} else if (extension == "excel") {
#if defined(BUILD_EXCEL_EXTENSION) && !defined(DISABLE_BUILTIN_EXTENSIONS)
		db.LoadExtension<EXCELExtension>();
#else
		// excel extension required but not build: skip this test
		return ExtensionLoadResult::NOT_LOADED;
#endif
	} else if (extension == "sqlsmith") {
#if defined(BUILD_SQLSMITH_EXTENSION) && !defined(DISABLE_BUILTIN_EXTENSIONS)
		db.LoadExtension<SQLSmithExtension>();
#else
		// excel extension required but not build: skip this test
		return ExtensionLoadResult::NOT_LOADED;
#endif
	} else if (extension == "jemalloc") {
#if defined(BUILD_JEMALLOC_EXTENSION) && !defined(DISABLE_BUILTIN_EXTENSIONS)
		db.LoadExtension<JEMallocExtension>();
#else
		// jemalloc extension required but not build: skip this test
		return ExtensionLoadResult::NOT_LOADED;
#endif
	} else {
		// unknown extension
		return ExtensionLoadResult::EXTENSION_UNKNOWN;
	}
	return ExtensionLoadResult::LOADED_EXTENSION;
}

static std::vector<std::string> public_keys = {
    R"(
-----BEGIN PUBLIC KEY-----
MIIBIjANBgkqhkiG9w0BAQEFAAOCAQ8AMIIBCgKCAQEA6aZuHUa1cLR9YDDYaEfi
UDbWY8m2t7b71S+k1ZkXfHqu+5drAxm+dIDzdOHOKZSIdwnJbT3sSqwFoG6PlXF3
g3dsJjax5qESIhbVvf98nyipwNINxoyHCkcCIPkX17QP2xpnT7V59+CqcfDJXLqB
ymjqoFSlaH8dUCHybM4OXlWnAtVHW/nmw0khF8CetcWn4LxaTUHptByaBz8CasSs
gWpXgSfaHc3R9eArsYhtsVFGyL/DEWgkEHWolxY3Llenhgm/zOf3s7PsAMe7EJX4
qlSgiXE6OVBXnqd85z4k20lCw/LAOe5hoTMmRWXIj74MudWe2U91J6GrrGEZa7zT
7QIDAQAB
-----END PUBLIC KEY-----
)",
    R"(
-----BEGIN PUBLIC KEY-----
MIIBIjANBgkqhkiG9w0BAQEFAAOCAQ8AMIIBCgKCAQEAq8Gg1S/LI6ApMAYsFc9m
PrkFIY+nc0LXSpxm77twU8D5M0Xkz/Av4f88DQmj1OE3164bEtR7sl7xDPZojFHj
YYyucJxEI97l5OU1d3Pc1BdKXL4+mnW5FlUGj218u8qD+G1hrkySXQkrUzIjPPNw
o6knF3G/xqQF+KI+tc7ajnTni8CAlnUSxfnstycqbVS86m238PLASVPK9/SmIRgO
XCEV+ZNMlerq8EwsW4cJPHH0oNVMcaG+QT4z79roW1rbJghn9ubAVdQU6VLUAikI
b8keUyY+D0XdY9DpDBeiorb1qPYt8BPLOAQrIUAw1CgpMM9KFp9TNvW47KcG4bcB
dQIDAQAB
-----END PUBLIC KEY-----
)",
    R"(
-----BEGIN PUBLIC KEY-----
MIIBIjANBgkqhkiG9w0BAQEFAAOCAQ8AMIIBCgKCAQEAyYATA9KOQ0Azf97QAPfY
Jc/WeZyE4E1qlRgKWKqNtYSXZqk5At0V7w2ntAWtYSpczFrVepCJ0oPMDpZTigEr
NgOgfo5LEhPx5XmtCf62xY/xL3kgtfz9Mm5TBkuQy4KwY4z1npGr4NYYDXtF7kkf
LQE+FnD8Yr4E0wHBib7ey7aeeKWmwqvUjzDqG+TzaqwzO/RCUsSctqSS0t1oo2hv
4q1ofanUXsV8MXk/ujtgxu7WkVvfiSpK1zRazgeZjcrQFO9qL/pla0vBUxa1U8He
GMLnL0oRfcMg7yKrbIMrvlEl2ZmiR9im44dXJWfY42quObwr1PuEkEoCMcMisSWl
jwIDAQAB
-----END PUBLIC KEY-----
)",
    R"(
-----BEGIN PUBLIC KEY-----
MIIBIjANBgkqhkiG9w0BAQEFAAOCAQ8AMIIBCgKCAQEA4RvbWx3zLblDHH/lGUF5
Q512MT+v3YPriuibROMllv8WiCLAMeJ0QXbVaIzBOeHDeLx8yvoZZN+TENKxtT6u
IfMMneUzxHBqy0AQNfIsSsOnG5nqoeE/AwbS6VqCdH1aLfoCoPffacHYa0XvTcsi
aVlZfr+UzJS+ty8pRmFVi1UKSOADDdK8XfIovJl/zMP2TxYX2Y3fnjeLtl8Sqs2e
P+eHDoy7Wi4EPTyY7tNTCfxwKNHn1HQ5yrv5dgvMxFWIWXGz24yikFvtwLGHe8uJ
Wi+fBX+0PF0diZ6pIthZ149VU8qCqYAXjgpxZ0EZdrsiF6Ewz0cfg20SYApFcmW4
pwIDAQAB
-----END PUBLIC KEY-----
)",
    R"(
-----BEGIN PUBLIC KEY-----
MIIBIjANBgkqhkiG9w0BAQEFAAOCAQ8AMIIBCgKCAQEAyhd5AfwrUohG3O4DE0K9
O3FmgB7zE4aDnkL8UUfGCh5kdP8q7ewMjekY+c6LwWOmpdJpSwqhfV1q5ZU1l6rk
3hlt03LO3sgs28kcfOVH15hqfxts6Sg5KcRjxStE50ORmXGwXDcS9vqkJ60J1EHA
lcZqbCRSO73ZPLhdepfd0/C6tM0L7Ge6cAE62/MTmYNGv8fDzwQr/kYIJMdoS8Zp
thRpctFZJtPs3b0fffZA/TCLVKMvEVgTWs48751qKid7N/Lm/iEGx/tOf4o23Nec
Pz1IQaGLP+UOLVQbqQBHJWNOqigm7kWhDgs3N4YagWgxPEQ0WVLtFji/ZjlKZc7h
dwIDAQAB
-----END PUBLIC KEY-----
)",
    R"(
-----BEGIN PUBLIC KEY-----
MIIBIjANBgkqhkiG9w0BAQEFAAOCAQ8AMIIBCgKCAQEAnFDg3LhyV6BVE2Z3zQvN
6urrKvPhygTa5+wIPGwYTzJ8DfGALqlsX3VOXMvcJTca6SbuwwkoXHuSU5wQxfcs
bt4jTXD3NIoRwQPl+D9IbgIMuX0ACl27rJmr/f9zkY7qui4k1X82pQkxBe+/qJ4r
TBwVNONVx1fekTMnSCEhwg5yU3TNbkObu0qlQeJfuMWLDQbW/8v/qfr/Nz0JqHDN
yYKfKvFMlORxyJYiOyeOsbzNGEhkGQGOmKhRUhS35kD+oA0jqwPwMCM9O4kFg/L8
iZbpBBX2By1K3msejWMRAewTOyPas6YMQOYq9BMmWQqzVtG5xcaSJwN/YnMpJyqb
sQIDAQAB
-----END PUBLIC KEY-----
)",
    R"(
-----BEGIN PUBLIC KEY-----
MIIBIjANBgkqhkiG9w0BAQEFAAOCAQ8AMIIBCgKCAQEA1z0RU8vGrfEkrscEoZKA
GiOcGh2EMcKwjQpl4nKuR9H4o/dg+CZregVSHg7MP2f8mhLZZyoFev49oWOV4Rmi
qs99UNxm7DyKW1fF1ovowsUW5lsDoKYLvpuzHo0s4laiV4AnIYP7tHGLdzsnK2Os
Cp5dSuMwKHPZ9N25hXxFB/dRrAdIiXHvbSqr4N29XzfQloQpL3bGHLKY6guFHluH
X5dJ9eirVakWWou7BR2rnD0k9vER6oRdVnJ6YKb5uhWEOQ3NmV961oyr+uiDTcep
qqtGHWuFhENixtiWGjFJJcACwqxEAW3bz9lyrfnPDsHSW/rlQVDIAkik+fOp+R7L
kQIDAQAB
-----END PUBLIC KEY-----
)",
    R"(
-----BEGIN PUBLIC KEY-----
MIIBIjANBgkqhkiG9w0BAQEFAAOCAQ8AMIIBCgKCAQEAxwO27e1vnbNcpiDg7Wwx
K/w5aEGukXotu3529ieq+O39H0+Bak4vIbzGhDUh3/ElmxaFMAs4PYrWe/hc2WFD
H4JCOoFIn4y9gQeE855DGGFgeIVd1BnSs5S+5wUEMxLNyHdHSmINN6FsoZ535iUg
KdYjRh1iZevezg7ln8o/O36uthu925ehFBXSy6jLJgQlwmq0KxZJE0OAZhuDBM60
MtIunNa/e5y+Gw3GknFwtRLmn/nEckZx1nEtepYvvUa7UGy+8KuGuhOerCZTutbG
k8liCVgGenRve8unA2LrBbpL+AUf3CrZU/uAxxTqWmw6Z/S6TeW5ozeeyOCh8ii6
TwIDAQAB
-----END PUBLIC KEY-----
)",
    R"(
-----BEGIN PUBLIC KEY-----
MIIBIjANBgkqhkiG9w0BAQEFAAOCAQ8AMIIBCgKCAQEAsGIFOfIQ4RI5qu4klOxf
ge6eXwBMAkuTXyhyIIJDtE8CurnwQvUXVlt+Kf0SfuIFW6MY5ErcWE/vMFbc81IR
9wByOAAV2CTyiLGZT63uE8pN6FSHd6yGYCLjXd3P3cnP3Qj5pBncpLuAUDfHG4wP
bs9jIADw3HysD+eCNja8p7ZC7CzWxTcO7HsEu9deAAU19YywdpagXvQ0pJ9zV5qU
jrHxBygl31t6TmmX+3d+azjGu9Hu36E+5wcSOOhuwAFXDejb40Ixv53ItJ3fZzzH
PF2nj9sQvQ8c5ptjyOvQCBRdqkEWXIVHClxqWb+o59pDIh1G0UGcmiDN7K9Gz5HA
ZQIDAQAB
-----END PUBLIC KEY-----
)",
    R"(
-----BEGIN PUBLIC KEY-----
MIIBIjANBgkqhkiG9w0BAQEFAAOCAQ8AMIIBCgKCAQEAt9uUnlW/CoUXT68yaZh9
SeXHzGRCPNEI98Tara+dgYxDX1z7nfOh8o15liT0QsAzx34EewZOxcKCNiV/dZX5
z4clCkD8uUbZut6IVx8Eu+7Qcd5jZthRc6hQrN9Ltv7ZQEh7KGXOHa53kT2K01ws
4jbVmd/7Nx7y0Yyqhja01pIu/CUaTkODfQxBXwriLdIzp7y/iJeF/TLqCwZWHKQx
QOZnsPEveB1F00Va9MeAtTlXFUJ/TQXquqTjeLj4HuIRtbyuNgWoc0JyF+mcafAl
bnrNEBIfxZhAT81aUCIAzRJp6AqfdeZxnZ/WwohtZQZLXAxFQPTWCcP+Z9M7OIQL
WwIDAQAB
-----END PUBLIC KEY-----
)",
    R"(
-----BEGIN PUBLIC KEY-----
MIIBIjANBgkqhkiG9w0BAQEFAAOCAQ8AMIIBCgKCAQEA56NhfACkeCyZM07l2wmd
iTp24E2tLLKU3iByKlIRWRAvXsOejRMJTHTNHWa3cQ7uLP++Tf2St7ksNsyPMNZy
9QRTLNCYr9rN9loLwdb2sMWxFBwwzCaAOTahGI7GJQy30UB7FEND0X/5U2rZvQij
Q6K+O4aa+K9M5qyOHNMmXywmTnAgWKNaNxQHPRtD2+dSj60T6zXdtIuCrPfcNGg5
gj07qWGEXX83V/L7nSqCiIVYg/wqds1x52Yjk1nhXYNBTqlnhmOd8LynGxz/sXC7
h2Q9XsHjXIChW4FHyLIOl6b4zPMBSxzCigYm3QZJWfAkZv5PBRtnq7vhYOLHzLQj
CwIDAQAB
-----END PUBLIC KEY-----
)",
    R"(
-----BEGIN PUBLIC KEY-----
MIIBIjANBgkqhkiG9w0BAQEFAAOCAQ8AMIIBCgKCAQEAmfPLe0IWGYC0MZC6YiM3
QGfhT6zSKB0I2DW44nlBlWUcF+32jW2bFJtgE76qGGKFeU4kJBWYr99ufHoAodNg
M1Ehl/JfQ5KmbC1WIqnFTrgbmqJde79jeCvCpbFLuqnzidwO1PbXDbfRFQcgWaXT
mDVLNNVmLxA0GkCv+kydE2gtcOD9BDceg7F/56TDvclyI5QqAnjE2XIRMPZlXQP4
oF2kgz4Cn7LxLHYmkU2sS9NYLzHoyUqFplWlxkQjA4eQ0neutV1Ydmc1IX8W7R38
A7nFtaT8iI8w6Vkv7ijYN6xf5cVBPKZ3Dv7AdwPet86JD5mf5v+r7iwg5xl3r77Z
iwIDAQAB
-----END PUBLIC KEY-----
)",
    R"(
-----BEGIN PUBLIC KEY-----
MIIBIjANBgkqhkiG9w0BAQEFAAOCAQ8AMIIBCgKCAQEAoB1kWsX8YmCcFOD9ilBY
xK076HmUAN026uJ8JpmU9Hz+QT1FNXOsnj1h2G6U6btYVIdHUTHy/BvAumrDKqRz
qcEAzCuhxUjPjss54a/Zqu6nQcoIPHuG/Er39oZHIVkPR1WCvWj8wmyYv6T//dPH
unO6tW29sXXxS+J1Gah6vpbtJw1pI/liah1DZzb13KWPDI6ZzviTNnW4S05r6js/
30He+Yud6aywrdaP/7G90qcrteEFcjFy4Xf+5vG960oKoGoDplwX5poay1oCP9tb
g8AC8VSRAGi3oviTeSWZcrLXS8AtJhGvF48cXQj2q+8YeVKVDpH6fPQxJ9Sh9aeU
awIDAQAB
-----END PUBLIC KEY-----
)",
    R"(
-----BEGIN PUBLIC KEY-----
MIIBIjANBgkqhkiG9w0BAQEFAAOCAQ8AMIIBCgKCAQEA4NTMAIYIlCMID00ufy/I
AZXc8pocDx9N1Q5x5/cL3aIpLmx02AKo9BvTJaJuHiTjlwYhPtlhIrHV4HUVTkOX
sISp8B8v9i2I1RIvCTAcvy3gcH6rdRWZ0cdTUiMEqnnxBX9zdzl8oMzZcyauv19D
BeqJvzflIT96b8g8K3mvgJHs9a1j9f0gN8FuTA0c52DouKnrh8UwH7mlrumYerJw
6goJGQuK1HEOt6bcQuvogkbgJWOoEYwjNrPwQvIcP4wyrgSnOHg1yXOFE84oVynJ
czQEOz9ke42I3h8wrnQxilEYBVo2uX8MenqTyfGnE32lPRt3Wv1iEVQls8Cxiuy2
CQIDAQAB
-----END PUBLIC KEY-----
)",
    R"(
-----BEGIN PUBLIC KEY-----
MIIBIjANBgkqhkiG9w0BAQEFAAOCAQ8AMIIBCgKCAQEA3bUtfp66OtRyvIF/oucn
id8mo7gvbNEH04QMLO3Ok43dlWgWI3hekJAqOYc0mvoI5anqr98h8FI7aCYZm/bY
vpz0I1aXBaEPh3aWh8f/w9HME7ykBvmhMe3J+VFGWWL4eswfRl//GCtnSMBzDFhM
SaQOTvADWHkC0njeI5yXjf/lNm6fMACP1cnhuvCtnx7VP/DAtvUk9usDKG56MJnZ
UoVM3HHjbJeRwxCdlSWe12ilCdwMRKSDY92Hk38/zBLenH04C3HRQLjBGewACUmx
uvNInehZ4kSYFGa+7UxBxFtzJhlKzGR73qUjpWzZivCe1K0WfRVP5IWsKNCCESJ/
nQIDAQAB
-----END PUBLIC KEY-----
)",
    R"(
-----BEGIN PUBLIC KEY-----
MIIBIjANBgkqhkiG9w0BAQEFAAOCAQ8AMIIBCgKCAQEAyV2dE/CRUAUE8ybq/DoS
Lc7QlYXh04K+McbhN724TbHahLTuDk5mR5TAunA8Nea4euRzknKdMFAz1eh9gyy3
5x4UfXQW1fIZqNo6WNrGxYJgWAXU+pov+OvxsMQWzqS4jrTHDHbblCCLKp1akwJk
aFNyqgjAL373PcqXC+XAn8vHx4xHFoFP5lq4lLcJCOW5ee9v9El3w0USLwS+t1cF
RY3kuV6Njlr4zsRH9iM6/zaSuCALYWJ/JrPEurSJXzFZnWsvn6aQdeNeAn08+z0F
k2NwaauEo0xmLqzqTRGzjHqKKmeefN3/+M/FN2FrApDlxWQfhD2Y3USdAiN547Nj
1wIDAQAB
-----END PUBLIC KEY-----
)",
    R"(
-----BEGIN PUBLIC KEY-----
MIIBIjANBgkqhkiG9w0BAQEFAAOCAQ8AMIIBCgKCAQEAvm2+kTrEQWZXuxhWzBdl
PCbQGqbrukbeS6JKSlQLJDC8ayZIxFxatqg1Q8UPyv89MVRsHOGlG1OqFaOEtPjQ
Oo6j/moFwB4GPyJhJHOGpCKa4CLB5clhfDCLJw6ty7PcDU3T6yW4X4Qc5k4LRRWy
yzC8lVHfBdarN+1iEe0ALMOGoeiJjVn6i/AFxktRwgd8njqv/oWQyfjJZXkNMsb6
7ZDxNVAUrp/WXpE4Kq694bB9xa/pWsqv7FjQJUgTnEzvbN+qXnVPtA7dHcOYYJ8Z
SbrJUfHrf8TS5B54AiopFpWG+hIbjqqdigqabBqFpmjiRDZgDy4zJJj52xJZMnrp
rwIDAQAB
-----END PUBLIC KEY-----
)",
    R"(
-----BEGIN PUBLIC KEY-----
MIIBIjANBgkqhkiG9w0BAQEFAAOCAQ8AMIIBCgKCAQEAwEAcVmY3589O02pLA22f
MlarLyJUgy0BeJDG5AUsi17ct8sHZzRiv9zKQVCBk1CtZY//jyqnrM7iCBLWsyby
TiTOtGYHHApaLnNjjtaHdQ6zplhbc3g2XLy+4ab8GNKG3zc8iXpsQM6r+JO5n9pm
V9vollz9dkFxS9l+1P17lZdIgCh9O3EIFJv5QCd5c9l2ezHAan2OhkWhiDtldnH/
MfRXbz7X5sqlwWLa/jhPtvY45x7dZaCHGqNzbupQZs0vHnAVdDu3vAWDmT/3sXHG
vmGxswKA9tPU0prSvQWLz4LUCnGi/cC5R+fiu+fovFM/BwvaGtqBFIF/1oWVq7bZ
4wIDAQAB
-----END PUBLIC KEY-----
)",
    R"(
-----BEGIN PUBLIC KEY-----
MIIBIjANBgkqhkiG9w0BAQEFAAOCAQ8AMIIBCgKCAQEA25qGwNO1+qHygC8mjm8L
3I66mV/IzslgBDHC91mE8YcI5Fq0sdrtsbUhK3z89wIN/zOhbHX0NEiXm2GxUnsI
vb5tDZXAh7AbTnXTMVbxO/e/8sPLUiObGjDvjVzyzrxOeG87yK/oIiilwk9wTsIb
wMn2Grj4ht9gVKx3oGHYV7STNdWBlzSaJj4Ou7+5M1InjPDRFZG1K31D2d3IHByX
lmcRPZtPFTa5C1uVJw00fI4F4uEFlPclZQlR5yA0G9v+0uDgLcjIUB4eqwMthUWc
dHhlmrPp04LI19eksWHCtG30RzmUaxDiIC7J2Ut0zHDqUe7aXn8tOVI7dE9tTKQD
KQIDAQAB
-----END PUBLIC KEY-----
)",
    R"(
-----BEGIN PUBLIC KEY-----
MIIBIjANBgkqhkiG9w0BAQEFAAOCAQ8AMIIBCgKCAQEA7EC2bx7aRnf3TcRg5gmw
QOKNCUheCelK8hoXLMsKSJqmufyJ+IHUejpXGOpvyYRbACiJ5GiNcww20MVpTBU7
YESWB2QSU2eEJJXMq84qsZSO8WGmAuKpUckI+hNHKQYJBEDOougV6/vVVEm5c5bc
SLWQo0+/ciQ21Zwz5SwimX8ep1YpqYirO04gcyGZzAfGboXRvdUwA+1bZvuUXdKC
4zsCw2QALlcVpzPwjB5mqA/3a+SPgdLAiLOwWXFDRMnQw44UjsnPJFoXgEZiUpZm
EMS5gLv50CzQqJXK9mNzPuYXNUIc4Pw4ssVWe0OfN3Od90gl5uFUwk/G9lWSYnBN
3wIDAQAB
-----END PUBLIC KEY-----
)"};

const vector<string> ExtensionHelper::GetPublicKeys() {
	return public_keys;
}

} // namespace duckdb<|MERGE_RESOLUTION|>--- conflicted
+++ resolved
@@ -1,9 +1,10 @@
 #include "duckdb/main/extension_helper.hpp"
+
 #include "duckdb/common/file_system.hpp"
+#include "duckdb/common/string_util.hpp"
 #include "duckdb/common/windows.hpp"
+#include "duckdb/main/client_context.hpp"
 #include "duckdb/main/database.hpp"
-#include "duckdb/main/client_context.hpp"
-#include "duckdb/common/string_util.hpp"
 
 #if defined(BUILD_ICU_EXTENSION) && !defined(DISABLE_BUILTIN_EXTENSIONS)
 #define ICU_STATICALLY_LOADED true
@@ -107,13 +108,8 @@
 // Load Statically Compiled Extension
 //===--------------------------------------------------------------------===//
 void ExtensionHelper::LoadAllExtensions(DuckDB &db) {
-<<<<<<< HEAD
-	unordered_set<string> extensions {"parquet",   "icu",        "tpch", "tpcds", "fts",      "httpfs",
-	                                  "substrait", "visualizer", "json", "excel", "sqlsmith", "jemalloc"};
-=======
-	unordered_set<string> extensions {"parquet", "icu",        "tpch", "tpcds", "fts",
-	                                  "httpfs",  "visualizer", "json", "excel", "sqlsmith"};
->>>>>>> 109f932c
+	unordered_set<string> extensions {"parquet",    "icu",  "tpch",  "tpcds",    "fts",     "httpfs",
+	                                  "visualizer", "json", "excel", "sqlsmith", "jemalloc"};
 	for (auto &ext : extensions) {
 		LoadExtensionInternal(db, ext, true);
 	}
