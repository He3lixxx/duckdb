--- conflicted
+++ resolved
@@ -58,11 +58,7 @@
 	if (!success) {
 		return make_unique<MaterializedQueryResult>(error);
 	}
-<<<<<<< HEAD
-	auto result = make_unique<MaterializedQueryResult>(statement_type, types, names, context);
-=======
-	auto result = make_unique<MaterializedQueryResult>(statement_type, properties, types, names);
->>>>>>> 1bcd8a31
+	auto result = make_unique<MaterializedQueryResult>(statement_type, properties, types, names, context);
 	while (true) {
 		auto chunk = Fetch();
 		if (!chunk || chunk->size() == 0) {
