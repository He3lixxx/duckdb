--- conflicted
+++ resolved
@@ -4,16 +4,9 @@
 
 namespace duckdb {
 
-<<<<<<< HEAD
-unique_ptr<ParsedExpression> Transformer::TransformParamRef(duckdb_libpgquery::PGParamRef *node) {
-	D_ASSERT(node);
-	auto expr = make_uniq<ParameterExpression>();
-	if (node->number < 0) {
-=======
 unique_ptr<ParsedExpression> Transformer::TransformParamRef(duckdb_libpgquery::PGParamRef &node) {
 	auto expr = make_uniq<ParameterExpression>();
 	if (node.number < 0) {
->>>>>>> da69aeaa
 		throw ParserException("Parameter numbers cannot be negative");
 	}
 
