--- conflicted
+++ resolved
@@ -9,11 +9,7 @@
 	if (!subquery) {
 		return nullptr;
 	}
-<<<<<<< HEAD
-	auto result = make_unique<SubqueryRef>(move(subquery));
-=======
 	auto result = make_unique<SubqueryRef>(std::move(subquery));
->>>>>>> b3f6a8f1
 	result->alias = TransformAlias(root->alias, result->column_name_alias);
 	if (root->sample) {
 		result->sample = TransformSampleOptions(root->sample);
