--- conflicted
+++ resolved
@@ -611,11 +611,7 @@
 	vector<CatalogLookup> lookups;
 	lookups.reserve(entries.size());
 	for (auto &entry : entries) {
-<<<<<<< HEAD
-		if (if_exists_p) {
-=======
 		if (if_not_found == OnEntryNotFound::RETURN_NULL) {
->>>>>>> da69aeaa
 			auto catalog_entry = Catalog::GetCatalogEntry(context, entry.catalog);
 			if (!catalog_entry) {
 				return nullptr;
@@ -678,26 +674,8 @@
 	return schemas;
 }
 
-<<<<<<< HEAD
-bool Catalog::TypeExists(ClientContext &context, const string &catalog_name, const string &schema, const string &name) {
-	CatalogEntry *entry;
-	entry = GetEntry(context, CatalogType::TYPE_ENTRY, catalog_name, schema, name, true);
-	if (!entry) {
-		// look in the system catalog
-		entry = GetEntry(context, CatalogType::TYPE_ENTRY, SYSTEM_CATALOG, schema, name, true);
-		if (!entry) {
-			return false;
-		}
-	}
-	return true;
-}
-
-vector<SchemaCatalogEntry *> Catalog::GetSchemas(ClientContext &context, const string &catalog_name) {
-	vector<Catalog *> catalogs;
-=======
 vector<reference<SchemaCatalogEntry>> Catalog::GetSchemas(ClientContext &context, const string &catalog_name) {
 	vector<reference<Catalog>> catalogs;
->>>>>>> da69aeaa
 	if (IsInvalidCatalog(catalog_name)) {
 		reference_set_t<Catalog> inserted_catalogs;
 
