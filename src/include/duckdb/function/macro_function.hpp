//===----------------------------------------------------------------------===//
//                         DuckDB
//
// duckdb/function/macro_function.hpp
//
//
//===----------------------------------------------------------------------===//

#pragma once

#include "duckdb/parser/query_node.hpp"
#include "duckdb/function/function.hpp"
#include "duckdb/main/client_context.hpp"
#include "duckdb/planner/binder.hpp"
#include "duckdb/planner/expression_binder.hpp"
#include "duckdb/parser/expression/constant_expression.hpp"

namespace duckdb {

enum class MacroType : uint8_t { VOID_MACRO = 0, TABLE_MACRO = 1, SCALAR_MACRO = 2 };

class MacroFunction {
public:
	explicit MacroFunction(MacroType type);

	//! The type
	MacroType type;
	//! The positional parameters
	vector<unique_ptr<ParsedExpression>> parameters;
	//! The default parameters and their associated values
	unordered_map<string, unique_ptr<ParsedExpression>> default_parameters;

public:
	virtual ~MacroFunction() {
	}

	void CopyProperties(MacroFunction &other) const;

	virtual unique_ptr<MacroFunction> Copy() const = 0;

	static string ValidateArguments(MacroFunction &macro_function, const string &name,
	                                FunctionExpression &function_expr,
	                                vector<unique_ptr<ParsedExpression>> &positionals,
	                                unordered_map<string, unique_ptr<ParsedExpression>> &defaults);

	virtual string ToSQL(const string &schema, const string &name) const;
<<<<<<< HEAD
=======

	void Serialize(Serializer &serializer) const;
	static unique_ptr<MacroFunction> Deserialize(Deserializer &deserializer);

protected:
	virtual void SerializeInternal(FieldWriter &writer) const = 0;

public:
	template <class TARGET>
	TARGET &Cast() {
		if (type != TARGET::TYPE) {
			throw InternalException("Failed to cast macro to type - macro type mismatch");
		}
		return reinterpret_cast<TARGET &>(*this);
	}

	template <class TARGET>
	const TARGET &Cast() const {
		if (type != TARGET::TYPE) {
			throw InternalException("Failed to cast macro to type - macro type mismatch");
		}
		return reinterpret_cast<const TARGET &>(*this);
	}
>>>>>>> da69aeaa
};

} // namespace duckdb<|MERGE_RESOLUTION|>--- conflicted
+++ resolved
@@ -44,8 +44,6 @@
 	                                unordered_map<string, unique_ptr<ParsedExpression>> &defaults);
 
 	virtual string ToSQL(const string &schema, const string &name) const;
-<<<<<<< HEAD
-=======
 
 	void Serialize(Serializer &serializer) const;
 	static unique_ptr<MacroFunction> Deserialize(Deserializer &deserializer);
@@ -69,7 +67,6 @@
 		}
 		return reinterpret_cast<const TARGET &>(*this);
 	}
->>>>>>> da69aeaa
 };
 
 } // namespace duckdb