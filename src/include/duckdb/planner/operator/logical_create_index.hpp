//===----------------------------------------------------------------------===//
//                         DuckDB
//
// duckdb/planner/operator/logical_create_index.hpp
//
//
//===----------------------------------------------------------------------===//

#pragma once

#include "duckdb/parser/parsed_data/create_index_info.hpp"
#include "duckdb/planner/logical_operator.hpp"

namespace duckdb {

class LogicalCreateIndex : public LogicalOperator {
public:
	LogicalCreateIndex(TableCatalogEntry &table, vector<column_t> column_ids,
	                   vector<unique_ptr<Expression>> expressions, unique_ptr<CreateIndexInfo> info)
	    : LogicalOperator(LogicalOperatorType::CREATE_INDEX), table(table), column_ids(column_ids),
	      info(std::move(info)) {
        for (auto &expr : expressions) {
            this->unbound_expressions.push_back(expr->Copy());
        }
		this->expressions = move(expressions);
	}

	//! The table to create the index for
	TableCatalogEntry &table;
	//! Column IDs needed for index creation
	vector<column_t> column_ids;
	// Info for index creation
	unique_ptr<CreateIndexInfo> info;
	//! Unbound expressions to be used in the optimizer
	vector<unique_ptr<Expression>> unbound_expressions;

protected:
	void ResolveTypes() override {
<<<<<<< HEAD
        types.push_back(expressions[0]->return_type);
=======
		types.push_back(TypeId::BIGINT);
>>>>>>> 2debf145
	}
};
} // namespace duckdb<|MERGE_RESOLUTION|>--- conflicted
+++ resolved
@@ -13,34 +13,30 @@
 
 namespace duckdb {
 
-class LogicalCreateIndex : public LogicalOperator {
-public:
-	LogicalCreateIndex(TableCatalogEntry &table, vector<column_t> column_ids,
-	                   vector<unique_ptr<Expression>> expressions, unique_ptr<CreateIndexInfo> info)
-	    : LogicalOperator(LogicalOperatorType::CREATE_INDEX), table(table), column_ids(column_ids),
-	      info(std::move(info)) {
-        for (auto &expr : expressions) {
-            this->unbound_expressions.push_back(expr->Copy());
+    class LogicalCreateIndex : public LogicalOperator {
+    public:
+        LogicalCreateIndex(TableCatalogEntry &table, vector<column_t> column_ids,
+                           vector<unique_ptr<Expression>> expressions, unique_ptr<CreateIndexInfo> info)
+                : LogicalOperator(LogicalOperatorType::CREATE_INDEX), table(table), column_ids(column_ids),
+                  info(std::move(info)) {
+            for (auto &expr : expressions) {
+                this->unbound_expressions.push_back(expr->Copy());
+            }
+            this->expressions = move(expressions);
         }
-		this->expressions = move(expressions);
-	}
 
-	//! The table to create the index for
-	TableCatalogEntry &table;
-	//! Column IDs needed for index creation
-	vector<column_t> column_ids;
-	// Info for index creation
-	unique_ptr<CreateIndexInfo> info;
-	//! Unbound expressions to be used in the optimizer
-	vector<unique_ptr<Expression>> unbound_expressions;
+        //! The table to create the index for
+        TableCatalogEntry &table;
+        //! Column IDs needed for index creation
+        vector<column_t> column_ids;
+        // Info for index creation
+        unique_ptr<CreateIndexInfo> info;
+        //! Unbound expressions to be used in the optimizer
+        vector<unique_ptr<Expression>> unbound_expressions;
 
-protected:
-	void ResolveTypes() override {
-<<<<<<< HEAD
-        types.push_back(expressions[0]->return_type);
-=======
-		types.push_back(TypeId::BIGINT);
->>>>>>> 2debf145
-	}
-};
+    protected:
+        void ResolveTypes() override {
+            types.push_back(expressions[0]->return_type);
+        }
+    };
 } // namespace duckdb