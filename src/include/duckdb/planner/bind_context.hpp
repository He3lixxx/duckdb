//===----------------------------------------------------------------------===//
//                         DuckDB
//
// duckdb/planner/bind_context.hpp
//
//
//===----------------------------------------------------------------------===//

#pragma once

#include "duckdb/catalog/catalog.hpp"
#include "duckdb/common/case_insensitive_map.hpp"
#include "duckdb/common/reference_map.hpp"
#include "duckdb/parser/expression/columnref_expression.hpp"
#include "duckdb/parser/parsed_expression.hpp"
#include "duckdb/parser/qualified_name_set.hpp"
#include "duckdb/planner/expression.hpp"
#include "duckdb/planner/expression_binder.hpp"
#include "duckdb/planner/table_binding.hpp"

namespace duckdb {
class Binder;
class LogicalGet;
class BoundQueryNode;

class StarExpression;

class TableCatalogEntry;
class TableFunctionCatalogEntry;

struct UsingColumnSet {
	string primary_binding;
	unordered_set<string> bindings;
};

//! The BindContext object keeps track of all the tables and columns that are
//! encountered during the binding process.
class BindContext {
public:
	//! Keep track of recursive CTE references
	case_insensitive_map_t<std::shared_ptr<idx_t>> cte_references;

public:
	//! Given a column name, find the matching table it belongs to. Throws an
	//! exception if no table has a column of the given name.
	string GetMatchingBinding(const string &column_name);
	//! Like GetMatchingBinding, but instead of throwing an error if multiple tables have the same binding it will
	//! return a list of all the matching ones
	unordered_set<string> GetMatchingBindings(const string &column_name);
	//! Like GetMatchingBindings, but returns the top 3 most similar bindings (in levenshtein distance) instead of the
	//! matching ones
	vector<string> GetSimilarBindings(const string &column_name);

	optional_ptr<Binding> GetCTEBinding(const string &ctename);
	//! Binds a column expression to the base table. Returns the bound expression
	//! or throws an exception if the column could not be bound.
	BindResult BindColumn(ColumnRefExpression &colref, idx_t depth);
	string BindColumn(PositionalReferenceExpression &ref, string &table_name, string &column_name);
	unique_ptr<ColumnRefExpression> PositionToColumn(PositionalReferenceExpression &ref);

	unique_ptr<ParsedExpression> ExpandGeneratedColumn(const string &table_name, const string &column_name);

	unique_ptr<ParsedExpression> CreateColumnReference(const string &table_name, const string &column_name);
	unique_ptr<ParsedExpression> CreateColumnReference(const string &schema_name, const string &table_name,
	                                                   const string &column_name);
	unique_ptr<ParsedExpression> CreateColumnReference(const string &catalog_name, const string &schema_name,
	                                                   const string &table_name, const string &column_name);

	//! Generate column expressions for all columns that are present in the
	//! referenced tables. This is used to resolve the * expression in a
	//! selection list.
	void GenerateAllColumnExpressions(StarExpression &expr, vector<unique_ptr<ParsedExpression>> &new_select_list);
	//! Check if the given (binding, column_name) is in the exclusion/replacement lists.
	//! Returns true if it is in one of these lists, and should therefore be skipped.
	bool CheckExclusionList(StarExpression &expr, const string &column_name,
	                        vector<unique_ptr<ParsedExpression>> &new_select_list,
	                        case_insensitive_set_t &excluded_columns);

	const vector<reference<Binding>> &GetBindingsList() {
		return bindings_list;
	}

	void GetTypesAndNames(vector<string> &result_names, vector<LogicalType> &result_types);

	//! Adds a base table with the given alias to the BindContext.
	void AddBaseTable(idx_t index, const string &alias, const vector<string> &names, const vector<LogicalType> &types,
	                  vector<column_t> &bound_column_ids, StandardEntry *entry, bool add_row_id = true);
	//! Adds a call to a table function with the given alias to the BindContext.
	void AddTableFunction(idx_t index, const string &alias, const vector<string> &names,
	                      const vector<LogicalType> &types, vector<column_t> &bound_column_ids, StandardEntry *entry);
	//! Adds a table view with a given alias to the BindContext.
	void AddView(idx_t index, const string &alias, SubqueryRef &ref, BoundQueryNode &subquery, ViewCatalogEntry *view);
	//! Adds a subquery with a given alias to the BindContext.
	void AddSubquery(idx_t index, const string &alias, SubqueryRef &ref, BoundQueryNode &subquery);
	//! Adds a subquery with a given alias to the BindContext.
	void AddSubquery(idx_t index, const string &alias, TableFunctionRef &ref, BoundQueryNode &subquery);
	//! Adds a binding to a catalog entry with a given alias to the BindContext.
	void AddEntryBinding(idx_t index, const string &alias, const vector<string> &names,
	                     const vector<LogicalType> &types, StandardEntry &entry);
	//! Adds a base table with the given alias to the BindContext.
	void AddGenericBinding(idx_t index, const string &alias, const vector<string> &names,
	                       const vector<LogicalType> &types);

	//! Adds a base table with the given alias to the CTE BindContext.
	//! We need this to correctly bind recursive CTEs with multiple references.
	void AddCTEBinding(idx_t index, const string &alias, const vector<string> &names, const vector<LogicalType> &types);

	//! Add an implicit join condition (e.g. USING (x))
	void AddUsingBinding(const string &column_name, UsingColumnSet &set);

	void AddUsingBindingSet(unique_ptr<UsingColumnSet> set);

	//! Returns any using column set for the given column name, or nullptr if there is none. On conflict (multiple using
	//! column sets with the same name) throw an exception.
	optional_ptr<UsingColumnSet> GetUsingBinding(const string &column_name);
	//! Returns any using column set for the given column name, or nullptr if there is none
	optional_ptr<UsingColumnSet> GetUsingBinding(const string &column_name, const string &binding_name);
	//! Erase a using binding from the set of using bindings
	void RemoveUsingBinding(const string &column_name, UsingColumnSet &set);
	//! Transfer a using binding from one bind context to this bind context
	void TransferUsingBinding(BindContext &current_context, optional_ptr<UsingColumnSet> current_set,
	                          UsingColumnSet &new_set, const string &binding, const string &using_column);

	//! Fetch the actual column name from the given binding, or throws if none exists
	//! This can be different from "column_name" because of case insensitivity
	//! (e.g. "column_name" might return "COLUMN_NAME")
	string GetActualColumnName(const string &binding, const string &column_name);

	case_insensitive_map_t<std::shared_ptr<Binding>> GetCTEBindings() {
		return cte_bindings;
	}
	void SetCTEBindings(case_insensitive_map_t<std::shared_ptr<Binding>> bindings) {
		cte_bindings = bindings;
	}

	//! Alias a set of column names for the specified table, using the original names if there are not enough aliases
	//! specified.
	static vector<string> AliasColumnNames(const string &table_name, const vector<string> &names,
	                                       const vector<string> &column_aliases);

	//! Add all the bindings from a BindContext to this BindContext. The other BindContext is destroyed in the process.
	void AddContext(BindContext other);
	//! For semi and anti joins we remove the binding context of the right table after binding the condition.
<<<<<<< HEAD
	void RemoveContext(vector<std::pair<string, duckdb::Binding *>> &other_bindings_list);
=======
	void RemoveContext(vector<reference<Binding>> &other_bindings_list);
>>>>>>> da69aeaa

	//! Gets a binding of the specified name. Returns a nullptr and sets the out_error if the binding could not be
	//! found.
	optional_ptr<Binding> GetBinding(const string &name, string &out_error);

private:
	void AddBinding(const string &alias, unique_ptr<Binding> binding);

private:
	//! The set of bindings
	case_insensitive_map_t<unique_ptr<Binding>> bindings;
	//! The list of bindings in insertion order
	vector<reference<Binding>> bindings_list;
	//! The set of columns used in USING join conditions
	case_insensitive_map_t<reference_set_t<UsingColumnSet>> using_columns;
	//! Using column sets
	vector<unique_ptr<UsingColumnSet>> using_column_sets;

	//! The set of CTE bindings
	case_insensitive_map_t<std::shared_ptr<Binding>> cte_bindings;
};
} // namespace duckdb<|MERGE_RESOLUTION|>--- conflicted
+++ resolved
@@ -141,11 +141,7 @@
 	//! Add all the bindings from a BindContext to this BindContext. The other BindContext is destroyed in the process.
 	void AddContext(BindContext other);
 	//! For semi and anti joins we remove the binding context of the right table after binding the condition.
-<<<<<<< HEAD
-	void RemoveContext(vector<std::pair<string, duckdb::Binding *>> &other_bindings_list);
-=======
 	void RemoveContext(vector<reference<Binding>> &other_bindings_list);
->>>>>>> da69aeaa
 
 	//! Gets a binding of the specified name. Returns a nullptr and sets the out_error if the binding could not be
 	//! found.
