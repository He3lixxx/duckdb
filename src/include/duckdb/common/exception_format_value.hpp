//===----------------------------------------------------------------------===//
//                         DuckDB
//
// duckdb/common/exception_format_value.hpp
//
//
//===----------------------------------------------------------------------===//

#pragma once

#include "duckdb/common/string.hpp"
#include "duckdb/common/hugeint.hpp"
<<<<<<< HEAD
#include "duckdb/common/vector.hpp"

namespace duckdb {

=======

#include <vector>

namespace duckdb {

// Helper class to support custom overloading
// Escaping " and quoting the value with "
class SQLIdentifier {
public:
	SQLIdentifier(const string &raw_string) : raw_string(raw_string) {
	}

public:
	string raw_string;
};

// Helper class to support custom overloading
// Escaping ' and quoting the value with '
class SQLString {
public:
	SQLString(const string &raw_string) : raw_string(raw_string) {
	}

public:
	string raw_string;
};

>>>>>>> da69aeaa
enum class PhysicalType : uint8_t;
struct LogicalType;

enum class ExceptionFormatValueType : uint8_t {
	FORMAT_VALUE_TYPE_DOUBLE,
	FORMAT_VALUE_TYPE_INTEGER,
	FORMAT_VALUE_TYPE_STRING
};

struct ExceptionFormatValue {
	DUCKDB_API ExceptionFormatValue(double dbl_val);   // NOLINT
	DUCKDB_API ExceptionFormatValue(int64_t int_val);  // NOLINT
	DUCKDB_API ExceptionFormatValue(string str_val);   // NOLINT
	DUCKDB_API ExceptionFormatValue(hugeint_t hg_val); // NOLINT

	ExceptionFormatValueType type;

	double dbl_val = 0;
	int64_t int_val = 0;
	string str_val;

public:
	template <class T>
	static ExceptionFormatValue CreateFormatValue(T value) {
		return int64_t(value);
	}
	static string Format(const string &msg, std::vector<ExceptionFormatValue> &values);
};

template <>
DUCKDB_API ExceptionFormatValue ExceptionFormatValue::CreateFormatValue(PhysicalType value);
template <>
DUCKDB_API ExceptionFormatValue ExceptionFormatValue::CreateFormatValue(SQLString value);
template <>
DUCKDB_API ExceptionFormatValue ExceptionFormatValue::CreateFormatValue(SQLIdentifier value);
template <>
DUCKDB_API ExceptionFormatValue ExceptionFormatValue::CreateFormatValue(LogicalType value);
template <>
DUCKDB_API ExceptionFormatValue ExceptionFormatValue::CreateFormatValue(float value);
template <>
DUCKDB_API ExceptionFormatValue ExceptionFormatValue::CreateFormatValue(double value);
template <>
DUCKDB_API ExceptionFormatValue ExceptionFormatValue::CreateFormatValue(string value);
template <>
DUCKDB_API ExceptionFormatValue ExceptionFormatValue::CreateFormatValue(const char *value);
template <>
DUCKDB_API ExceptionFormatValue ExceptionFormatValue::CreateFormatValue(char *value);
template <>
DUCKDB_API ExceptionFormatValue ExceptionFormatValue::CreateFormatValue(hugeint_t value);

} // namespace duckdb<|MERGE_RESOLUTION|>--- conflicted
+++ resolved
@@ -10,12 +10,6 @@
 
 #include "duckdb/common/string.hpp"
 #include "duckdb/common/hugeint.hpp"
-<<<<<<< HEAD
-#include "duckdb/common/vector.hpp"
-
-namespace duckdb {
-
-=======
 
 #include <vector>
 
@@ -43,7 +37,6 @@
 	string raw_string;
 };
 
->>>>>>> da69aeaa
 enum class PhysicalType : uint8_t;
 struct LogicalType;
 
