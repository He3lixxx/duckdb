//===----------------------------------------------------------------------===//
//                         DuckDB
//
// duckdb/common/enums/physical_operator_type.hpp
//
//
//===----------------------------------------------------------------------===//

#pragma once

#include "duckdb/common/constants.hpp"

namespace duckdb {

//===--------------------------------------------------------------------===//
// Physical Operator Types
//===--------------------------------------------------------------------===//
enum class PhysicalOperatorType : uint8_t {
	INVALID,
	LEAF,
	ORDER_BY,
	LIMIT,
	TOP_N,
	AGGREGATE,
	WINDOW,
	UNNEST,
	SIMPLE_AGGREGATE,
	HASH_GROUP_BY,
	PERFECT_HASH_GROUP_BY,
	SORT_GROUP_BY,
	FILTER,
	PROJECTION,
	COPY_TO_FILE,
	RESERVOIR_SAMPLE,
	STREAMING_SAMPLE,
	// -----------------------------
	// Scans
	// -----------------------------
	TABLE_SCAN,
	DUMMY_SCAN,
	CHUNK_SCAN,
	RECURSIVE_CTE_SCAN,
	DELIM_SCAN,
	EXTERNAL_FILE_SCAN,
	QUERY_DERIVED_SCAN,
	EXPRESSION_SCAN,
	// -----------------------------
	// Joins
	// -----------------------------
	BLOCKWISE_NL_JOIN,
	NESTED_LOOP_JOIN,
	HASH_JOIN,
	CROSS_PRODUCT,
	PIECEWISE_MERGE_JOIN,
	DELIM_JOIN,
	INDEX_JOIN,
	// -----------------------------
	// SetOps
	// -----------------------------
	UNION,
	RECURSIVE_CTE,

	// -----------------------------
	// Updates
	// -----------------------------
	INSERT,
	INSERT_SELECT,
	DELETE_OPERATOR,
	UPDATE,
	EXPORT_EXTERNAL_FILE,

	// -----------------------------
	// Schema
	// -----------------------------
	CREATE_TABLE,
	CREATE_TABLE_AS,
	CREATE_INDEX,
	ALTER,
	CREATE_SEQUENCE,
	CREATE_VIEW,
	CREATE_SCHEMA,
	CREATE_MACRO,
	DROP,
	PRAGMA,
	TRANSACTION,

	// -----------------------------
	// Helpers
	// -----------------------------
	EXPLAIN,
	EMPTY_RESULT,
	EXECUTE,
	PREPARE,
	VACUUM,
	EXPORT,
<<<<<<< HEAD
	SET,
	LOAD
=======
	INOUT_FUNCTION,
	SET
>>>>>>> 957b03ce
};

string PhysicalOperatorToString(PhysicalOperatorType type);

} // namespace duckdb<|MERGE_RESOLUTION|>--- conflicted
+++ resolved
@@ -93,13 +93,9 @@
 	PREPARE,
 	VACUUM,
 	EXPORT,
-<<<<<<< HEAD
 	SET,
-	LOAD
-=======
-	INOUT_FUNCTION,
-	SET
->>>>>>> 957b03ce
+    LOAD,
+    INOUT_FUNCTION
 };
 
 string PhysicalOperatorToString(PhysicalOperatorType type);
