//===----------------------------------------------------------------------===//
//                         DuckDB
//
// duckdb/parallel/pipeline.hpp
//
//
//===----------------------------------------------------------------------===//

#pragma once

#include "duckdb/common/unordered_set.hpp"
#include "duckdb/execution/physical_sink.hpp"
#include "duckdb/function/table_function.hpp"
#include "duckdb/parallel/parallel_state.hpp"
#include "duckdb/parallel/task_scheduler.hpp"
<<<<<<< HEAD
#include "duckdb/common/atomic.hpp"
=======

#include <atomic>
>>>>>>> cd386468

namespace duckdb {
class Executor;
class TaskContext;

//! The Pipeline class represents an execution pipeline
class Pipeline {
	friend class Executor;

public:
	Pipeline(Executor &execution_context, ProducerToken &token);

	Executor &executor;
	ProducerToken &token;

public:
	//! Execute a task within the pipeline on a single thread
	void Execute(TaskContext &task);

	void AddDependency(Pipeline *pipeline);
	void CompleteDependency();
	bool HasDependencies() {
		return !dependencies.empty();
	}

	void Reset(ClientContext &context);
	void Schedule();

	//! Finish a single task of this pipeline
	void FinishTask();
	//! Finish executing this pipeline
	void Finish();

	string ToString() const;
	void Print() const;

	void SetRecursiveCTE(PhysicalOperator *op) {
		this->recursive_cte = op;
	}
	PhysicalOperator *GetRecursiveCTE() {
		return recursive_cte;
	}
	unordered_set<Pipeline *> &GetDependencies() {
		return dependencies;
	}
	void ClearParents();

	void IncrementTasks(idx_t amount) {
		this->total_tasks += amount;
	}

	bool IsFinished() {
		return finished;
	}
	//! Returns query progress
	bool GetProgress(int &current_percentage);

public:
	//! The current threads working on the pipeline
	atomic<idx_t> finished_tasks;
	//! The maximum amount of threads that can work on the pipeline
<<<<<<< HEAD
	atomic<idx_t> total_tasks;
=======
	std::atomic<idx_t> total_tasks;
>>>>>>> cd386468

private:
	//! The child from which to pull chunks
	PhysicalOperator *child;
	//! The global sink state
	unique_ptr<GlobalOperatorState> sink_state;
	//! The sink (i.e. destination) for data; this is e.g. a hash table to-be-built
	PhysicalSink *sink;
	//! The parent pipelines (i.e. pipelines that are dependent on this pipeline to finish)
	unordered_set<Pipeline *> parents;
	//! The dependencies of this pipeline
	unordered_set<Pipeline *> dependencies;
	//! The amount of completed dependencies (the pipeline can only be started after the dependencies have finished
	//! executing)
	atomic<idx_t> finished_dependencies;

	//! The parallel operator (if any)
	PhysicalOperator *parallel_node;
	//! The parallel state (if any)
	unique_ptr<ParallelState> parallel_state;

	//! Whether or not the pipeline is finished executing
	bool finished;
	//! The recursive CTE node that this pipeline belongs to, and may be executed multiple times
	PhysicalOperator *recursive_cte;

private:
	bool GetProgress(ClientContext &context, PhysicalOperator *op, int &current_percentage);
	void ScheduleSequentialTask();
	bool LaunchScanTasks(PhysicalOperator *op, idx_t max_threads, unique_ptr<ParallelState> parallel_state);
	bool ScheduleOperator(PhysicalOperator *op);
};

} // namespace duckdb<|MERGE_RESOLUTION|>--- conflicted
+++ resolved
@@ -13,12 +13,7 @@
 #include "duckdb/function/table_function.hpp"
 #include "duckdb/parallel/parallel_state.hpp"
 #include "duckdb/parallel/task_scheduler.hpp"
-<<<<<<< HEAD
 #include "duckdb/common/atomic.hpp"
-=======
-
-#include <atomic>
->>>>>>> cd386468
 
 namespace duckdb {
 class Executor;
@@ -80,11 +75,7 @@
 	//! The current threads working on the pipeline
 	atomic<idx_t> finished_tasks;
 	//! The maximum amount of threads that can work on the pipeline
-<<<<<<< HEAD
 	atomic<idx_t> total_tasks;
-=======
-	std::atomic<idx_t> total_tasks;
->>>>>>> cd386468
 
 private:
 	//! The child from which to pull chunks
