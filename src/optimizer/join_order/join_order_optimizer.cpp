#include "duckdb/optimizer/join_order/join_order_optimizer.hpp"

#include "duckdb/common/limits.hpp"
#include "duckdb/common/pair.hpp"
#include "duckdb/planner/expression/list.hpp"
#include "duckdb/planner/expression_iterator.hpp"
#include "duckdb/planner/operator/list.hpp"

#include <algorithm>
#include <cmath>

namespace std {

//! A JoinNode is defined by the relations it joins.
template <>
struct hash<duckdb::JoinNode> {
	inline string operator()(const duckdb::JoinNode &join_node) const {
		return join_node.set.ToString();
	}
};
} // namespace std

namespace duckdb {

//! Returns true if A and B are disjoint, false otherwise
template <class T>
static bool Disjoint(const unordered_set<T> &a, const unordered_set<T> &b) {
	return std::all_of(a.begin(), a.end(), [&b](typename std::unordered_set<T>::const_reference entry) {
		return b.find(entry) == b.end();
	});
}

//! Extract the set of relations referred to inside an expression
bool JoinOrderOptimizer::ExtractBindings(Expression &expression, unordered_set<idx_t> &bindings) {
	if (expression.type == ExpressionType::BOUND_COLUMN_REF) {
		auto &colref = expression.Cast<BoundColumnRefExpression>();
		D_ASSERT(colref.depth == 0);
		D_ASSERT(colref.binding.table_index != DConstants::INVALID_INDEX);
		// map the base table index to the relation index used by the JoinOrderOptimizer
		D_ASSERT(relation_mapping.find(colref.binding.table_index) != relation_mapping.end());
		auto catalog_table = relation_mapping[colref.binding.table_index];
		auto column_index = colref.binding.column_index;
		cardinality_estimator.AddColumnToRelationMap(catalog_table, column_index);
		bindings.insert(relation_mapping[colref.binding.table_index]);
	}
	if (expression.type == ExpressionType::BOUND_REF) {
		// bound expression
		bindings.clear();
		return false;
	}
	D_ASSERT(expression.type != ExpressionType::SUBQUERY);
	bool can_reorder = true;
	ExpressionIterator::EnumerateChildren(expression, [&](Expression &expr) {
		if (!ExtractBindings(expr, bindings)) {
			can_reorder = false;
			return;
		}
	});
	return can_reorder;
}

void JoinOrderOptimizer::GetColumnBinding(Expression &expression, ColumnBinding &binding) {
	if (expression.type == ExpressionType::BOUND_COLUMN_REF) {
		// Here you have a filter on a single column in a table. Return a binding for the column
		// being filtered on so the filter estimator knows what HLL count to pull
		auto &colref = expression.Cast<BoundColumnRefExpression>();
		D_ASSERT(colref.depth == 0);
		D_ASSERT(colref.binding.table_index != DConstants::INVALID_INDEX);
		// map the base table index to the relation index used by the JoinOrderOptimizer
		D_ASSERT(relation_mapping.find(colref.binding.table_index) != relation_mapping.end());
		binding = ColumnBinding(relation_mapping[colref.binding.table_index], colref.binding.column_index);
	}
	// TODO: handle inequality filters with functions.
	ExpressionIterator::EnumerateChildren(expression, [&](Expression &expr) { GetColumnBinding(expr, binding); });
}

static unique_ptr<LogicalOperator> PushFilter(unique_ptr<LogicalOperator> node, unique_ptr<Expression> expr) {
	// push an expression into a filter
	// first check if we have any filter to push it into
	if (node->type != LogicalOperatorType::LOGICAL_FILTER) {
		// we don't, we need to create one
		auto filter = make_uniq<LogicalFilter>();
		filter->children.push_back(std::move(node));
		node = std::move(filter);
	}
	// push the filter into the LogicalFilter
	D_ASSERT(node->type == LogicalOperatorType::LOGICAL_FILTER);
	auto &filter = node->Cast<LogicalFilter>();
	filter.expressions.push_back(std::move(expr));
	return node;
}

bool JoinOrderOptimizer::ExtractJoinRelations(LogicalOperator &input_op,
                                              vector<reference<LogicalOperator>> &filter_operators,
                                              optional_ptr<LogicalOperator> parent) {
	LogicalOperator *op = &input_op;
	while (op->children.size() == 1 &&
	       (op->type != LogicalOperatorType::LOGICAL_PROJECTION &&
	        op->type != LogicalOperatorType::LOGICAL_EXPRESSION_GET && op->type != LogicalOperatorType::LOGICAL_GET)) {
		if (op->type == LogicalOperatorType::LOGICAL_FILTER) {
			// extract join conditions from filter
			filter_operators.push_back(*op);
		}
		if (op->type == LogicalOperatorType::LOGICAL_AGGREGATE_AND_GROUP_BY ||
		    op->type == LogicalOperatorType::LOGICAL_WINDOW) {
			// don't push filters through projection or aggregate and group by
			JoinOrderOptimizer optimizer(context);
			op->children[0] = optimizer.Optimize(std::move(op->children[0]));
			return false;
		}
		op = op->children[0].get();
	}
	bool non_reorderable_operation = false;
	if (op->type == LogicalOperatorType::LOGICAL_UNION || op->type == LogicalOperatorType::LOGICAL_EXCEPT ||
	    op->type == LogicalOperatorType::LOGICAL_INTERSECT || op->type == LogicalOperatorType::LOGICAL_DELIM_JOIN ||
	    op->type == LogicalOperatorType::LOGICAL_ANY_JOIN || op->type == LogicalOperatorType::LOGICAL_ASOF_JOIN) {
		// set operation, optimize separately in children
		non_reorderable_operation = true;
	}

	if (op->type == LogicalOperatorType::LOGICAL_COMPARISON_JOIN) {
		auto &join = op->Cast<LogicalComparisonJoin>();
		if (join.join_type == JoinType::INNER) {
			// extract join conditions from inner join
			filter_operators.push_back(*op);
		} else {
			// non-inner join, not reorderable yet
			non_reorderable_operation = true;
			if (join.join_type == JoinType::LEFT && join.right_projection_map.empty()) {
				// for left joins; if the RHS cardinality is significantly larger than the LHS (2x)
				// we convert to doing a RIGHT OUTER JOIN
				// FIXME: for now we don't swap if the right_projection_map is not empty
				// this can be fixed once we implement the left_projection_map properly...
				auto lhs_cardinality = join.children[0]->EstimateCardinality(context);
				auto rhs_cardinality = join.children[1]->EstimateCardinality(context);
				if (rhs_cardinality > lhs_cardinality * 2) {
					join.join_type = JoinType::RIGHT;
					std::swap(join.children[0], join.children[1]);
					for (auto &cond : join.conditions) {
						std::swap(cond.left, cond.right);
						cond.comparison = FlipComparisonExpression(cond.comparison);
					}
				}
			}
		}
	}
	if (op->type == LogicalOperatorType::LOGICAL_ANY_JOIN && non_reorderable_operation) {
		auto &join = op->Cast<LogicalAnyJoin>();
		if (join.join_type == JoinType::LEFT && join.right_projection_map.empty()) {
			auto lhs_cardinality = join.children[0]->EstimateCardinality(context);
			auto rhs_cardinality = join.children[1]->EstimateCardinality(context);
			if (rhs_cardinality > lhs_cardinality * 2) {
				join.join_type = JoinType::RIGHT;
				std::swap(join.children[0], join.children[1]);
			}
		}
	}

	if (non_reorderable_operation) {
		// we encountered a non-reordable operation (setop or non-inner join)
		// we do not reorder non-inner joins yet, however we do want to expand the potential join graph around them
		// non-inner joins are also tricky because we can't freely make conditions through them
		// e.g. suppose we have (left LEFT OUTER JOIN right WHERE right IS NOT NULL), the join can generate
		// new NULL values in the right side, so pushing this condition through the join leads to incorrect results
		// for this reason, we just start a new JoinOptimizer pass in each of the children of the join

		// Keep track of all filter bindings the new join order optimizer makes
		vector<column_binding_map_t<ColumnBinding>> child_binding_maps;
		idx_t child_bindings_it = 0;
		for (auto &child : op->children) {
			child_binding_maps.emplace_back();
			JoinOrderOptimizer optimizer(context);
			child = optimizer.Optimize(std::move(child));
			// save the relation bindings from the optimized child. These later all get added to the
			// parent cardinality_estimator relation column binding map.
			optimizer.cardinality_estimator.CopyRelationMap(child_binding_maps.at(child_bindings_it));
			child_bindings_it += 1;
		}
		// after this we want to treat this node as one  "end node" (like e.g. a base relation)
		// however the join refers to multiple base relations
		// enumerate all base relations obtained from this join and add them to the relation mapping
		// also, we have to resolve the join conditions for the joins here
		// get the left and right bindings
		unordered_set<idx_t> bindings;
		LogicalJoin::GetTableReferences(*op, bindings);
		// now create the relation that refers to all these bindings
<<<<<<< HEAD
		auto relation = make_uniq<SingleJoinRelation>(&input_op, parent);
=======
		auto relation = make_uniq<SingleJoinRelation>(input_op, parent);
>>>>>>> da69aeaa
		auto relation_id = relations.size();
		// Add binding information from the nonreorderable join to this relation.
		for (idx_t it : bindings) {
			cardinality_estimator.MergeBindings(it, relation_id, child_binding_maps);
			relation_mapping[it] = relation_id;
		}
		relations.push_back(std::move(relation));
		return true;
	}

	switch (op->type) {
	case LogicalOperatorType::LOGICAL_ASOF_JOIN:
	case LogicalOperatorType::LOGICAL_COMPARISON_JOIN:
	case LogicalOperatorType::LOGICAL_CROSS_PRODUCT: {
		// inner join or cross product
		bool can_reorder_left = ExtractJoinRelations(*op->children[0], filter_operators, op);
		bool can_reorder_right = ExtractJoinRelations(*op->children[1], filter_operators, op);
		return can_reorder_left && can_reorder_right;
	}
<<<<<<< HEAD
	case LogicalOperatorType::LOGICAL_GET: {
		// base table scan, add to set of relations
		auto &get = op->Cast<LogicalGet>();
		auto relation = make_uniq<SingleJoinRelation>(&input_op, parent);
		idx_t relation_id = relations.size();
		//! make sure the optimizer has knowledge of the exact column bindings as well.
		auto table_index = get.table_index;
		relation_mapping[table_index] = relation_id;
		cardinality_estimator.AddRelationColumnMapping(&get, relation_id);
		relations.push_back(std::move(relation));
		return true;
	}
	case LogicalOperatorType::LOGICAL_EXPRESSION_GET: {
		// base table scan, add to set of relations
		auto &get = op->Cast<LogicalExpressionGet>();
		auto relation = make_uniq<SingleJoinRelation>(&input_op, parent);
=======
	case LogicalOperatorType::LOGICAL_EXPRESSION_GET: {
		// base table scan, add to set of relations
		auto &get = op->Cast<LogicalExpressionGet>();
		auto relation = make_uniq<SingleJoinRelation>(input_op, parent);
>>>>>>> da69aeaa
		//! make sure the optimizer has knowledge of the exact column bindings as well.
		relation_mapping[get.table_index] = relations.size();
		relations.push_back(std::move(relation));
		return true;
	}
	case LogicalOperatorType::LOGICAL_DUMMY_SCAN: {
		// table function call, add to set of relations
		auto &dummy_scan = op->Cast<LogicalDummyScan>();
<<<<<<< HEAD
		auto relation = make_uniq<SingleJoinRelation>(&input_op, parent);
=======
		auto relation = make_uniq<SingleJoinRelation>(input_op, parent);
>>>>>>> da69aeaa
		relation_mapping[dummy_scan.table_index] = relations.size();
		relations.push_back(std::move(relation));
		return true;
	}
	case LogicalOperatorType::LOGICAL_GET:
	case LogicalOperatorType::LOGICAL_PROJECTION: {
<<<<<<< HEAD
		auto &proj = op->Cast<LogicalProjection>();
		// we run the join order optimizer within the subquery as well
		JoinOrderOptimizer optimizer(context);
		op->children[0] = optimizer.Optimize(std::move(op->children[0]));
		// projection, add to the set of relations
		auto relation = make_uniq<SingleJoinRelation>(&input_op, parent);
		auto relation_id = relations.size();
=======
		auto table_index = op->GetTableIndex()[0];
		auto relation = make_uniq<SingleJoinRelation>(input_op, parent);
		auto relation_id = relations.size();

		// If the children are empty, operator can't ge a logical get.
		if (op->children.empty() && op->type == LogicalOperatorType::LOGICAL_GET) {
			auto &get = op->Cast<LogicalGet>();
			cardinality_estimator.AddRelationColumnMapping(get, relation_id);
			relation_mapping[table_index] = relation_id;
			relations.push_back(std::move(relation));
			return true;
		}

		// we run the join order optimizer within the subquery as well
		JoinOrderOptimizer optimizer(context);
		op->children[0] = optimizer.Optimize(std::move(op->children[0]));
>>>>>>> da69aeaa
		// push one child column binding map back.
		vector<column_binding_map_t<ColumnBinding>> child_binding_maps;
		child_binding_maps.emplace_back();
		optimizer.cardinality_estimator.CopyRelationMap(child_binding_maps.at(0));
<<<<<<< HEAD
		// This logical projection may sit on top of a logical comparison join that has been pushed down
		// we want to copy the binding info of both tables
		relation_mapping[proj.table_index] = relation_id;
		for (auto &binding_info : child_binding_maps.at(0)) {
			cardinality_estimator.AddRelationToColumnMapping(
			    ColumnBinding(proj.table_index, binding_info.first.column_index), binding_info.second);
=======
		// This logical projection/get may sit on top of a logical comparison join that has been pushed down
		// we want to copy the binding info of both tables
		relation_mapping[table_index] = relation_id;
		for (auto &binding_info : child_binding_maps.at(0)) {
			cardinality_estimator.AddRelationToColumnMapping(
			    ColumnBinding(table_index, binding_info.first.column_index), binding_info.second);
>>>>>>> da69aeaa
			cardinality_estimator.AddColumnToRelationMap(binding_info.second.table_index,
			                                             binding_info.second.column_index);
		}
		relations.push_back(std::move(relation));
		return true;
	}
	default:
		return false;
	}
}

//! Update the exclusion set with all entries in the subgraph
static void UpdateExclusionSet(JoinRelationSet &node, unordered_set<idx_t> &exclusion_set) {
	for (idx_t i = 0; i < node.count; i++) {
		exclusion_set.insert(node.relations[i]);
	}
}

//! Create a new JoinTree node by joining together two previous JoinTree nodes
unique_ptr<JoinNode> JoinOrderOptimizer::CreateJoinTree(JoinRelationSet &set,
                                                        const vector<reference<NeighborInfo>> &possible_connections,
                                                        JoinNode &left, JoinNode &right) {
	// for the hash join we want the right side (build side) to have the smallest cardinality
	// also just a heuristic but for now...
	// FIXME: we should probably actually benchmark that as well
	// FIXME: should consider different join algorithms, should we pick a join algorithm here as well? (probably)
	double expected_cardinality;
	optional_ptr<NeighborInfo> best_connection;
	auto plan = plans.find(&set);
	// if we have already calculated an expected cardinality for this set,
	// just re-use that cardinality
	if (left.GetCardinality<double>() < right.GetCardinality<double>()) {
		return CreateJoinTree(set, possible_connections, right, left);
	}
	if (plan != plans.end()) {
		if (!plan->second) {
			throw InternalException("No plan: internal error in join order optimizer");
		}
		expected_cardinality = plan->second->GetCardinality<double>();
		best_connection = &possible_connections.back().get();
	} else if (possible_connections.empty()) {
		// cross product
		expected_cardinality = cardinality_estimator.EstimateCrossProduct(left, right);
	} else {
		// normal join, expect foreign key join
		expected_cardinality = cardinality_estimator.EstimateCardinalityWithSet(set);
		best_connection = &possible_connections.back().get();
	}

	auto cost = CardinalityEstimator::ComputeCost(left, right, expected_cardinality);
	auto result = make_uniq<JoinNode>(set, best_connection, left, right, expected_cardinality, cost);
	D_ASSERT(cost >= expected_cardinality);
	return result;
}

bool JoinOrderOptimizer::NodeInFullPlan(JoinNode &node) {
	return join_nodes_in_full_plan.find(node.set.ToString()) != join_nodes_in_full_plan.end();
}

void JoinOrderOptimizer::UpdateJoinNodesInFullPlan(JoinNode &node) {
	if (node.set.count == relations.size()) {
		join_nodes_in_full_plan.clear();
	}
	if (node.set.count < relations.size()) {
		join_nodes_in_full_plan.insert(node.set.ToString());
	}
	if (node.left) {
		UpdateJoinNodesInFullPlan(*node.left);
	}
	if (node.right) {
		UpdateJoinNodesInFullPlan(*node.right);
	}
}

JoinNode &JoinOrderOptimizer::EmitPair(JoinRelationSet &left, JoinRelationSet &right,
                                       const vector<reference<NeighborInfo>> &info) {
	// get the left and right join plans
	auto &left_plan = plans[&left];
	auto &right_plan = plans[&right];
	if (!left_plan || !right_plan) {
		throw InternalException("No left or right plan: internal error in join order optimizer");
	}
	auto &new_set = set_manager.Union(left, right);
	// create the join tree based on combining the two plans
	auto new_plan = CreateJoinTree(new_set, info, *left_plan, *right_plan);
	// check if this plan is the optimal plan we found for this set of relations
	auto entry = plans.find(&new_set);
	if (entry == plans.end() || new_plan->GetCost() < entry->second->GetCost()) {
		// the plan is the optimal plan, move it into the dynamic programming tree
		auto &result = *new_plan;

		//! make sure plans are symmetric for cardinality estimation
		if (entry != plans.end()) {
			cardinality_estimator.VerifySymmetry(result, *entry->second);
		}
		if (full_plan_found &&
		    join_nodes_in_full_plan.find(new_plan->set.ToString()) != join_nodes_in_full_plan.end()) {
			must_update_full_plan = true;
		}
		if (new_set.count == relations.size()) {
			full_plan_found = true;
			// If we find a full plan, we need to keep track of which nodes are in the full plan.
			// It's possible the DP algorithm updates one of these nodes, then goes on to solve
			// the order approximately. In the approximate algorithm, it's not guaranteed that the
			// node references are updated. If the original full plan is determined to still have
			// the lowest cost, it's possible to get use-after-free errors.
			// If we know a node in the full plan is updated, we can prevent ourselves from exiting the
			// DP algorithm until the last plan updated is a full plan
			UpdateJoinNodesInFullPlan(result);
			if (must_update_full_plan) {
				must_update_full_plan = false;
			}
		}

		D_ASSERT(new_plan);
		plans[&new_set] = std::move(new_plan);
		return result;
	}
	return *entry->second;
}

bool JoinOrderOptimizer::TryEmitPair(JoinRelationSet &left, JoinRelationSet &right,
                                     const vector<reference<NeighborInfo>> &info) {
	pairs++;
	// If a full plan is created, it's possible a node in the plan gets updated. When this happens, make sure you keep
	// emitting pairs until you emit another final plan. Another final plan is guaranteed to be produced because of
	// our symmetry guarantees.
	if (pairs >= 10000 && !must_update_full_plan) {
		// when the amount of pairs gets too large we exit the dynamic programming and resort to a greedy algorithm
		// FIXME: simple heuristic currently
		// at 10K pairs stop searching exactly and switch to heuristic
		return false;
	}
	EmitPair(left, right, info);
	return true;
}

bool JoinOrderOptimizer::EmitCSG(JoinRelationSet &node) {
	if (node.count == relations.size()) {
		return true;
	}
	// create the exclusion set as everything inside the subgraph AND anything with members BELOW it
	unordered_set<idx_t> exclusion_set;
	for (idx_t i = 0; i < node.relations[0]; i++) {
		exclusion_set.insert(i);
	}
	UpdateExclusionSet(node, exclusion_set);
	// find the neighbors given this exclusion set
	auto neighbors = query_graph.GetNeighbors(node, exclusion_set);
	if (neighbors.empty()) {
		return true;
	}

	//! Neighbors should be reversed when iterating over them.
	std::sort(neighbors.begin(), neighbors.end(), std::greater_equal<idx_t>());
	for (idx_t i = 0; i < neighbors.size() - 1; i++) {
		D_ASSERT(neighbors[i] >= neighbors[i + 1]);
	}
	for (auto neighbor : neighbors) {
		// since the GetNeighbors only returns the smallest element in a list, the entry might not be connected to
		// (only!) this neighbor,  hence we have to do a connectedness check before we can emit it
		auto &neighbor_relation = set_manager.GetJoinRelation(neighbor);
		auto connections = query_graph.GetConnections(node, neighbor_relation);
		if (!connections.empty()) {
			if (!TryEmitPair(node, neighbor_relation, connections)) {
				return false;
			}
		}
		if (!EnumerateCmpRecursive(node, neighbor_relation, exclusion_set)) {
			return false;
		}
	}
	return true;
}

bool JoinOrderOptimizer::EnumerateCmpRecursive(JoinRelationSet &left, JoinRelationSet &right,
                                               unordered_set<idx_t> exclusion_set) {
	// get the neighbors of the second relation under the exclusion set
	auto neighbors = query_graph.GetNeighbors(right, exclusion_set);
	if (neighbors.empty()) {
		return true;
	}
	vector<reference<JoinRelationSet>> union_sets;
	union_sets.reserve(neighbors.size());
	for (idx_t i = 0; i < neighbors.size(); i++) {
		auto &neighbor = set_manager.GetJoinRelation(neighbors[i]);
		// emit the combinations of this node and its neighbors
		auto &combined_set = set_manager.Union(right, neighbor);
		if (combined_set.count > right.count && plans.find(&combined_set) != plans.end()) {
			auto connections = query_graph.GetConnections(left, combined_set);
			if (!connections.empty()) {
				if (!TryEmitPair(left, combined_set, connections)) {
					return false;
				}
			}
		}
		union_sets.push_back(combined_set);
	}
	// recursively enumerate the sets
	unordered_set<idx_t> new_exclusion_set = exclusion_set;
	for (idx_t i = 0; i < neighbors.size(); i++) {
		// updated the set of excluded entries with this neighbor
		new_exclusion_set.insert(neighbors[i]);
		if (!EnumerateCmpRecursive(left, union_sets[i], new_exclusion_set)) {
			return false;
		}
	}
	return true;
}

bool JoinOrderOptimizer::EnumerateCSGRecursive(JoinRelationSet &node, unordered_set<idx_t> &exclusion_set) {
	// find neighbors of S under the exclusion set
	auto neighbors = query_graph.GetNeighbors(node, exclusion_set);
	if (neighbors.empty()) {
		return true;
	}
	vector<reference<JoinRelationSet>> union_sets;
	union_sets.reserve(neighbors.size());
	for (idx_t i = 0; i < neighbors.size(); i++) {
		auto &neighbor = set_manager.GetJoinRelation(neighbors[i]);
		// emit the combinations of this node and its neighbors
		auto &new_set = set_manager.Union(node, neighbor);
		if (new_set.count > node.count && plans.find(&new_set) != plans.end()) {
			if (!EmitCSG(new_set)) {
				return false;
			}
		}
		union_sets.push_back(new_set);
	}
	// recursively enumerate the sets
	unordered_set<idx_t> new_exclusion_set = exclusion_set;
	for (idx_t i = 0; i < neighbors.size(); i++) {
		// Reset the exclusion set so that the algorithm considers all combinations
		// of the exclusion_set with a subset of neighbors.
		new_exclusion_set = exclusion_set;
		new_exclusion_set.insert(neighbors[i]);
		// updated the set of excluded entries with this neighbor
		if (!EnumerateCSGRecursive(union_sets[i], new_exclusion_set)) {
			return false;
		}
	}
	return true;
}

bool JoinOrderOptimizer::SolveJoinOrderExactly() {
	// now we perform the actual dynamic programming to compute the final result
	// we enumerate over all the possible pairs in the neighborhood
	for (idx_t i = relations.size(); i > 0; i--) {
		// for every node in the set, we consider it as the start node once
		auto &start_node = set_manager.GetJoinRelation(i - 1);
		// emit the start node
		if (!EmitCSG(start_node)) {
			return false;
		}
		// initialize the set of exclusion_set as all the nodes with a number below this
		unordered_set<idx_t> exclusion_set;
		for (idx_t j = 0; j < i - 1; j++) {
			exclusion_set.insert(j);
		}
		// then we recursively search for neighbors that do not belong to the banned entries
		if (!EnumerateCSGRecursive(start_node, exclusion_set)) {
			return false;
		}
	}
	return true;
}

static vector<unordered_set<idx_t>> AddSuperSets(vector<unordered_set<idx_t>> current,
                                                 const vector<idx_t> &all_neighbors) {
	vector<unordered_set<idx_t>> ret;
	for (auto &neighbor : all_neighbors) {
		for (auto &neighbor_set : current) {
			auto max_val = std::max_element(neighbor_set.begin(), neighbor_set.end());
			if (*max_val >= neighbor) {
				continue;
			}
			if (neighbor_set.count(neighbor) == 0) {
				unordered_set<idx_t> new_set;
				for (auto &n : neighbor_set) {
					new_set.insert(n);
				}
				new_set.insert(neighbor);
				ret.push_back(new_set);
			}
		}
	}
	return ret;
}

// works by first creating all sets with cardinality 1
// then iterates over each previously created group of subsets and will only add a neighbor if the neighbor
// is greater than all relations in the set.
static vector<unordered_set<idx_t>> GetAllNeighborSets(unordered_set<idx_t> &exclusion_set, vector<idx_t> neighbors) {
	vector<unordered_set<idx_t>> ret;
	sort(neighbors.begin(), neighbors.end());
	vector<unordered_set<idx_t>> added;
	for (auto &neighbor : neighbors) {
		added.push_back(unordered_set<idx_t>({neighbor}));
		ret.push_back(unordered_set<idx_t>({neighbor}));
	}
	do {
		added = AddSuperSets(added, neighbors);
		for (auto &d : added) {
			ret.push_back(d);
		}
	} while (!added.empty());
#if DEBUG
	// drive by test to make sure we have an accurate amount of
	// subsets, and that each neighbor is in a correct amount
	// of those subsets.
	D_ASSERT(ret.size() == pow(2, neighbors.size()) - 1);
	for (auto &n : neighbors) {
		idx_t count = 0;
		for (auto &set : ret) {
			if (set.count(n) >= 1) {
				count += 1;
			}
		}
		D_ASSERT(count == pow(2, neighbors.size() - 1));
	}
#endif
	return ret;
}

void JoinOrderOptimizer::UpdateDPTree(JoinNode &new_plan) {
	if (!NodeInFullPlan(new_plan)) {
		// if the new node is not in the full plan, feel free to return
		// because you won't be updating the full plan.
		return;
	}
	auto &new_set = new_plan.set;
	// now update every plan that uses this plan
	unordered_set<idx_t> exclusion_set;
	for (idx_t i = 0; i < new_set.count; i++) {
		exclusion_set.insert(new_set.relations[i]);
	}
	auto neighbors = query_graph.GetNeighbors(new_set, exclusion_set);
	auto all_neighbors = GetAllNeighborSets(exclusion_set, neighbors);
	for (auto neighbor : all_neighbors) {
		auto &neighbor_relation = set_manager.GetJoinRelation(neighbor);
		auto &combined_set = set_manager.Union(new_set, neighbor_relation);

		auto combined_set_plan = plans.find(&combined_set);
		if (combined_set_plan == plans.end()) {
			continue;
		}

		double combined_set_plan_cost = combined_set_plan->second->GetCost();
		auto connections = query_graph.GetConnections(new_set, neighbor_relation);
		// recurse and update up the tree if the combined set produces a plan with a lower cost
		// only recurse on neighbor relations that have plans.
		auto right_plan = plans.find(&neighbor_relation);
		if (right_plan == plans.end()) {
			continue;
		}
		auto &updated_plan = EmitPair(new_set, neighbor_relation, connections);
		// <= because the child node has already been replaced. You need to
		// replace the parent node as well in this case
		if (updated_plan.GetCost() < combined_set_plan_cost) {
			UpdateDPTree(updated_plan);
		}
	}
}

void JoinOrderOptimizer::SolveJoinOrderApproximately() {
	// at this point, we exited the dynamic programming but did not compute the final join order because it took too
	// long instead, we use a greedy heuristic to obtain a join ordering now we use Greedy Operator Ordering to
	// construct the result tree first we start out with all the base relations (the to-be-joined relations)
	vector<reference<JoinRelationSet>> join_relations; // T in the paper
	for (idx_t i = 0; i < relations.size(); i++) {
		join_relations.push_back(set_manager.GetJoinRelation(i));
	}
	while (join_relations.size() > 1) {
		// now in every step of the algorithm, we greedily pick the join between the to-be-joined relations that has the
		// smallest cost. This is O(r^2) per step, and every step will reduce the total amount of relations to-be-joined
		// by 1, so the total cost is O(r^3) in the amount of relations
		idx_t best_left = 0, best_right = 0;
		optional_ptr<JoinNode> best_connection;
		for (idx_t i = 0; i < join_relations.size(); i++) {
			auto left = join_relations[i];
			for (idx_t j = i + 1; j < join_relations.size(); j++) {
				auto right = join_relations[j];
				// check if we can connect these two relations
				auto connection = query_graph.GetConnections(left, right);
				if (!connection.empty()) {
					// we can check the cost of this connection
					auto &node = EmitPair(left, right, connection);

					// update the DP tree in case a plan created by the DP algorithm uses the node
					// that was potentially just updated by EmitPair. You will get a use-after-free
					// error if future plans rely on the old node that was just replaced.
					// if node in FullPath, then updateDP tree.
					UpdateDPTree(node);

					if (!best_connection || node.GetCost() < best_connection->GetCost()) {
						// best pair found so far
						best_connection = &node;
						best_left = i;
						best_right = j;
					}
				}
			}
		}
		if (!best_connection) {
			// could not find a connection, but we were not done with finding a completed plan
			// we have to add a cross product; we add it between the two smallest relations
			optional_ptr<JoinNode> smallest_plans[2];
			idx_t smallest_index[2];
			D_ASSERT(join_relations.size() >= 2);

			// first just add the first two join relations. It doesn't matter the cost as the JOO
			// will swap them on estimated cardinality anyway.
			for (idx_t i = 0; i < 2; i++) {
				auto current_plan = plans[&join_relations[i].get()].get();
				smallest_plans[i] = current_plan;
				smallest_index[i] = i;
			}

			// if there are any other join relations that don't have connections
			// add them if they have lower estimated cardinality.
			for (idx_t i = 2; i < join_relations.size(); i++) {
				// get the plan for this relation
				auto current_plan = plans[&join_relations[i].get()].get();
				// check if the cardinality is smaller than the smallest two found so far
				for (idx_t j = 0; j < 2; j++) {
					if (!smallest_plans[j] ||
					    smallest_plans[j]->GetCardinality<double>() > current_plan->GetCardinality<double>()) {
						smallest_plans[j] = current_plan;
						smallest_index[j] = i;
						break;
					}
				}
			}
			if (!smallest_plans[0] || !smallest_plans[1]) {
				throw InternalException("Internal error in join order optimizer");
			}
			D_ASSERT(smallest_plans[0] && smallest_plans[1]);
			D_ASSERT(smallest_index[0] != smallest_index[1]);
			auto &left = smallest_plans[0]->set;
			auto &right = smallest_plans[1]->set;
			// create a cross product edge (i.e. edge with empty filter) between these two sets in the query graph
			query_graph.CreateEdge(left, right, nullptr);
			// now emit the pair and continue with the algorithm
			auto connections = query_graph.GetConnections(left, right);
			D_ASSERT(!connections.empty());

			best_connection = &EmitPair(left, right, connections);
			best_left = smallest_index[0];
			best_right = smallest_index[1];

			UpdateDPTree(*best_connection);
			// the code below assumes best_right > best_left
			if (best_left > best_right) {
				std::swap(best_left, best_right);
			}
		}
		// now update the to-be-checked pairs
		// remove left and right, and add the combination

		// important to erase the biggest element first
		// if we erase the smallest element first the index of the biggest element changes
		D_ASSERT(best_right > best_left);
		join_relations.erase(join_relations.begin() + best_right);
		join_relations.erase(join_relations.begin() + best_left);
		join_relations.push_back(best_connection->set);
	}
}

void JoinOrderOptimizer::SolveJoinOrder() {
	// first try to solve the join order exactly
	if (!SolveJoinOrderExactly()) {
		// otherwise, if that times out we resort to a greedy algorithm
		SolveJoinOrderApproximately();
	}
}

void JoinOrderOptimizer::GenerateCrossProducts() {
	// generate a set of cross products to combine the currently available plans into a full join plan
	// we create edges between every relation with a high cost
	for (idx_t i = 0; i < relations.size(); i++) {
		auto &left = set_manager.GetJoinRelation(i);
		for (idx_t j = 0; j < relations.size(); j++) {
			if (i != j) {
				auto &right = set_manager.GetJoinRelation(j);
				query_graph.CreateEdge(left, right, nullptr);
				query_graph.CreateEdge(right, left, nullptr);
			}
		}
	}
}

static unique_ptr<LogicalOperator> ExtractJoinRelation(SingleJoinRelation &rel) {
	auto &children = rel.parent->children;
	for (idx_t i = 0; i < children.size(); i++) {
		if (children[i].get() == &rel.op) {
			// found it! take ownership of it from the parent
			auto result = std::move(children[i]);
			children.erase(children.begin() + i);
			return result;
		}
	}
	throw Exception("Could not find relation in parent node (?)");
}

GenerateJoinRelation JoinOrderOptimizer::GenerateJoins(vector<unique_ptr<LogicalOperator>> &extracted_relations,
                                                       JoinNode &node) {
	optional_ptr<JoinRelationSet> left_node;
	optional_ptr<JoinRelationSet> right_node;
	optional_ptr<JoinRelationSet> result_relation;
	unique_ptr<LogicalOperator> result_operator;
	if (node.left && node.right && node.info) {
		// generate the left and right children
		auto left = GenerateJoins(extracted_relations, *node.left);
		auto right = GenerateJoins(extracted_relations, *node.right);

		if (node.info->filters.empty()) {
			// no filters, create a cross product
			result_operator = LogicalCrossProduct::Create(std::move(left.op), std::move(right.op));
		} else {
			// we have filters, create a join node
			auto join = make_uniq<LogicalComparisonJoin>(JoinType::INNER);
<<<<<<< HEAD
			join->children.push_back(std::move(left.second));
			join->children.push_back(std::move(right.second));
=======
			join->children.push_back(std::move(left.op));
			join->children.push_back(std::move(right.op));
>>>>>>> da69aeaa
			// set the join conditions from the join node
			for (auto &filter_ref : node.info->filters) {
				auto &f = filter_ref.get();
				// extract the filter from the operator it originally belonged to
				D_ASSERT(filters[f.filter_index]);
				auto condition = std::move(filters[f.filter_index]);
				// now create the actual join condition
				D_ASSERT((JoinRelationSet::IsSubset(left.set, *f.left_set) &&
				          JoinRelationSet::IsSubset(right.set, *f.right_set)) ||
				         (JoinRelationSet::IsSubset(left.set, *f.right_set) &&
				          JoinRelationSet::IsSubset(right.set, *f.left_set)));
				JoinCondition cond;
				D_ASSERT(condition->GetExpressionClass() == ExpressionClass::BOUND_COMPARISON);
				auto &comparison = condition->Cast<BoundComparisonExpression>();
				// we need to figure out which side is which by looking at the relations available to us
				bool invert = !JoinRelationSet::IsSubset(left.set, *f.left_set);
				cond.left = !invert ? std::move(comparison.left) : std::move(comparison.right);
				cond.right = !invert ? std::move(comparison.right) : std::move(comparison.left);
				cond.comparison = condition->type;

				if (invert) {
					// reverse comparison expression if we reverse the order of the children
					cond.comparison = FlipComparisonExpression(cond.comparison);
				}
				join->conditions.push_back(std::move(cond));
			}
			D_ASSERT(!join->conditions.empty());
			result_operator = std::move(join);
		}
		left_node = &left.set;
		right_node = &right.set;
		right_node = &right.set;
		result_relation = &set_manager.Union(*left_node, *right_node);
	} else {
		// base node, get the entry from the list of extracted relations
		D_ASSERT(node.set.count == 1);
		D_ASSERT(extracted_relations[node.set.relations[0]]);
		result_relation = &node.set;
		result_operator = std::move(extracted_relations[node.set.relations[0]]);
	}
	result_operator->estimated_props = node.estimated_props->Copy();
	result_operator->estimated_cardinality = result_operator->estimated_props->GetCardinality<idx_t>();
	result_operator->has_estimated_cardinality = true;
	if (result_operator->type == LogicalOperatorType::LOGICAL_FILTER &&
	    result_operator->children[0]->type == LogicalOperatorType::LOGICAL_GET) {
		// FILTER on top of GET, add estimated properties to both
		auto &filter_props = *result_operator->estimated_props;
		auto &child_operator = *result_operator->children[0];
		child_operator.estimated_props = make_uniq<EstimatedProperties>(
		    filter_props.GetCardinality<double>() / CardinalityEstimator::DEFAULT_SELECTIVITY, filter_props.GetCost());
		child_operator.estimated_cardinality = child_operator.estimated_props->GetCardinality<idx_t>();
		child_operator.has_estimated_cardinality = true;
	}
	// check if we should do a pushdown on this node
	// basically, any remaining filter that is a subset of the current relation will no longer be used in joins
	// hence we should push it here
	for (auto &filter_info : filter_infos) {
		// check if the filter has already been extracted
		auto &info = *filter_info;
		if (filters[info.filter_index]) {
			// now check if the filter is a subset of the current relation
			// note that infos with an empty relation set are a special case and we do not push them down
			if (info.set.count > 0 && JoinRelationSet::IsSubset(*result_relation, info.set)) {
				auto filter = std::move(filters[info.filter_index]);
				// if it is, we can push the filter
				// we can push it either into a join or as a filter
				// check if we are in a join or in a base table
				if (!left_node || !info.left_set) {
					// base table or non-comparison expression, push it as a filter
					result_operator = PushFilter(std::move(result_operator), std::move(filter));
					continue;
				}
				// the node below us is a join or cross product and the expression is a comparison
				// check if the nodes can be split up into left/right
				bool found_subset = false;
				bool invert = false;
				if (JoinRelationSet::IsSubset(*left_node, *info.left_set) &&
				    JoinRelationSet::IsSubset(*right_node, *info.right_set)) {
					found_subset = true;
				} else if (JoinRelationSet::IsSubset(*right_node, *info.left_set) &&
				           JoinRelationSet::IsSubset(*left_node, *info.right_set)) {
					invert = true;
					found_subset = true;
				}
				if (!found_subset) {
					// could not be split up into left/right
					result_operator = PushFilter(std::move(result_operator), std::move(filter));
					continue;
				}
				// create the join condition
				JoinCondition cond;
				D_ASSERT(filter->GetExpressionClass() == ExpressionClass::BOUND_COMPARISON);
				auto &comparison = filter->Cast<BoundComparisonExpression>();
				// we need to figure out which side is which by looking at the relations available to us
				cond.left = !invert ? std::move(comparison.left) : std::move(comparison.right);
				cond.right = !invert ? std::move(comparison.right) : std::move(comparison.left);
				cond.comparison = comparison.type;
				if (invert) {
					// reverse comparison expression if we reverse the order of the children
					cond.comparison = FlipComparisonExpression(comparison.type);
				}
				// now find the join to push it into
				auto node = result_operator.get();
				if (node->type == LogicalOperatorType::LOGICAL_FILTER) {
					node = node->children[0].get();
				}
				if (node->type == LogicalOperatorType::LOGICAL_CROSS_PRODUCT) {
					// turn into comparison join
					auto comp_join = make_uniq<LogicalComparisonJoin>(JoinType::INNER);
					comp_join->children.push_back(std::move(node->children[0]));
					comp_join->children.push_back(std::move(node->children[1]));
					comp_join->conditions.push_back(std::move(cond));
					if (node == result_operator.get()) {
						result_operator = std::move(comp_join);
					} else {
						D_ASSERT(result_operator->type == LogicalOperatorType::LOGICAL_FILTER);
						result_operator->children[0] = std::move(comp_join);
					}
				} else {
					D_ASSERT(node->type == LogicalOperatorType::LOGICAL_COMPARISON_JOIN ||
					         node->type == LogicalOperatorType::LOGICAL_ASOF_JOIN);
					auto &comp_join = node->Cast<LogicalComparisonJoin>();
					comp_join.conditions.push_back(std::move(cond));
				}
			}
		}
	}
	return GenerateJoinRelation(*result_relation, std::move(result_operator));
}

unique_ptr<LogicalOperator> JoinOrderOptimizer::RewritePlan(unique_ptr<LogicalOperator> plan, JoinNode &node) {
	// now we have to rewrite the plan
	bool root_is_join = plan->children.size() > 1;

	// first we will extract all relations from the main plan
	vector<unique_ptr<LogicalOperator>> extracted_relations;
	extracted_relations.reserve(relations.size());
	for (auto &relation : relations) {
		extracted_relations.push_back(ExtractJoinRelation(*relation));
	}

	// now we generate the actual joins
	auto join_tree = GenerateJoins(extracted_relations, node);
	// perform the final pushdown of remaining filters
	for (auto &filter : filters) {
		// check if the filter has already been extracted
		if (filter) {
			// if not we need to push it
			join_tree.op = PushFilter(std::move(join_tree.op), std::move(filter));
		}
	}

	// find the first join in the relation to know where to place this node
	if (root_is_join) {
		// first node is the join, return it immediately
		return std::move(join_tree.op);
	}
	D_ASSERT(plan->children.size() == 1);
	// have to move up through the relations
	auto op = plan.get();
	auto parent = plan.get();
	while (op->type != LogicalOperatorType::LOGICAL_CROSS_PRODUCT &&
	       op->type != LogicalOperatorType::LOGICAL_COMPARISON_JOIN &&
	       op->type != LogicalOperatorType::LOGICAL_ASOF_JOIN) {
		D_ASSERT(op->children.size() == 1);
		parent = op;
		op = op->children[0].get();
	}
	// have to replace at this node
	parent->children[0] = std::move(join_tree.op);
	return plan;
}

// the join ordering is pretty much a straight implementation of the paper "Dynamic Programming Strikes Back" by Guido
// Moerkotte and Thomas Neumannn, see that paper for additional info/documentation bonus slides:
// https://db.in.tum.de/teaching/ws1415/queryopt/chapter3.pdf?lang=de
// FIXME: incorporate cardinality estimation into the plans, possibly by pushing samples?
unique_ptr<LogicalOperator> JoinOrderOptimizer::Optimize(unique_ptr<LogicalOperator> plan) {
	D_ASSERT(filters.empty() && relations.empty()); // assert that the JoinOrderOptimizer has not been used before
	LogicalOperator *op = plan.get();
	// now we optimize the current plan
	// we skip past until we find the first projection, we do this because the HAVING clause inserts a Filter AFTER the
	// group by and this filter cannot be reordered
	// extract a list of all relations that have to be joined together
	// and a list of all conditions that is applied to them
	vector<reference<LogicalOperator>> filter_operators;
	if (!ExtractJoinRelations(*op, filter_operators)) {
		// do not support reordering this type of plan
		return plan;
	}
	if (relations.size() <= 1) {
		// at most one relation, nothing to reorder
		return plan;
	}
	// now that we know we are going to perform join ordering we actually extract the filters, eliminating duplicate
	// filters in the process
	expression_set_t filter_set;
<<<<<<< HEAD
	for (auto &f_op : filter_operators) {
		if (f_op->type == LogicalOperatorType::LOGICAL_COMPARISON_JOIN ||
		    f_op->type == LogicalOperatorType::LOGICAL_ASOF_JOIN) {
			auto &join = f_op->Cast<LogicalComparisonJoin>();
=======
	for (auto &filter_op : filter_operators) {
		auto &f_op = filter_op.get();
		if (f_op.type == LogicalOperatorType::LOGICAL_COMPARISON_JOIN ||
		    f_op.type == LogicalOperatorType::LOGICAL_ASOF_JOIN) {
			auto &join = f_op.Cast<LogicalComparisonJoin>();
>>>>>>> da69aeaa
			D_ASSERT(join.join_type == JoinType::INNER);
			D_ASSERT(join.expressions.empty());
			for (auto &cond : join.conditions) {
				auto comparison =
				    make_uniq<BoundComparisonExpression>(cond.comparison, std::move(cond.left), std::move(cond.right));
<<<<<<< HEAD
				if (filter_set.find(comparison.get()) == filter_set.end()) {
					filter_set.insert(comparison.get());
=======
				if (filter_set.find(*comparison) == filter_set.end()) {
					filter_set.insert(*comparison);
>>>>>>> da69aeaa
					filters.push_back(std::move(comparison));
				}
			}
			join.conditions.clear();
		} else {
			for (auto &expression : f_op.expressions) {
				if (filter_set.find(*expression) == filter_set.end()) {
					filter_set.insert(*expression);
					filters.push_back(std::move(expression));
				}
			}
			f_op.expressions.clear();
		}
	}
	// create potential edges from the comparisons
	for (idx_t i = 0; i < filters.size(); i++) {
		auto &filter = filters[i];
<<<<<<< HEAD
		auto info = make_uniq<FilterInfo>();
		auto filter_info = info.get();
		filter_infos.push_back(std::move(info));
=======
>>>>>>> da69aeaa
		// first extract the relation set for the entire filter
		unordered_set<idx_t> bindings;
		ExtractBindings(*filter, bindings);
		auto &set = set_manager.GetJoinRelation(bindings);

		auto info = make_uniq<FilterInfo>(set, i);
		auto filter_info = info.get();
		filter_infos.push_back(std::move(info));

		// now check if it can be used as a join predicate
		if (filter->GetExpressionClass() == ExpressionClass::BOUND_COMPARISON) {
			auto &comparison = filter->Cast<BoundComparisonExpression>();
			// extract the bindings that are required for the left and right side of the comparison
			unordered_set<idx_t> left_bindings, right_bindings;
			ExtractBindings(*comparison.left, left_bindings);
			ExtractBindings(*comparison.right, right_bindings);
			GetColumnBinding(*comparison.left, filter_info->left_binding);
			GetColumnBinding(*comparison.right, filter_info->right_binding);
			if (!left_bindings.empty() && !right_bindings.empty()) {
				// both the left and the right side have bindings
				// first create the relation sets, if they do not exist
				filter_info->left_set = &set_manager.GetJoinRelation(left_bindings);
				filter_info->right_set = &set_manager.GetJoinRelation(right_bindings);
				// we can only create a meaningful edge if the sets are not exactly the same
				if (filter_info->left_set != filter_info->right_set) {
					// check if the sets are disjoint
					if (Disjoint(left_bindings, right_bindings)) {
						// they are disjoint, we only need to create one set of edges in the join graph
						query_graph.CreateEdge(*filter_info->left_set, *filter_info->right_set, filter_info);
						query_graph.CreateEdge(*filter_info->right_set, *filter_info->left_set, filter_info);
					} else {
						continue;
					}
					continue;
				}
			}
		}
	}
	// now use dynamic programming to figure out the optimal join order
	// First we initialize each of the single-node plans with themselves and with their cardinalities these are the leaf
	// nodes of the join tree NOTE: we can just use pointers to JoinRelationSet* here because the GetJoinRelation
	// function ensures that a unique combination of relations will have a unique JoinRelationSet object.
	vector<NodeOp> nodes_ops;
	for (idx_t i = 0; i < relations.size(); i++) {
		auto &rel = *relations[i];
<<<<<<< HEAD
		auto node = set_manager.GetJoinRelation(i);
=======
		auto &node = set_manager.GetJoinRelation(i);
>>>>>>> da69aeaa
		nodes_ops.emplace_back(make_uniq<JoinNode>(node, 0), rel.op);
	}

	cardinality_estimator.InitCardinalityEstimatorProps(nodes_ops, filter_infos);

	for (auto &node_op : nodes_ops) {
		D_ASSERT(node_op.node);
		plans[&node_op.node->set] = std::move(node_op.node);
	}
	// now we perform the actual dynamic programming to compute the final result
	SolveJoinOrder();
	// now the optimal join path should have been found
	// get it from the node
	unordered_set<idx_t> bindings;
	for (idx_t i = 0; i < relations.size(); i++) {
		bindings.insert(i);
	}
	auto &total_relation = set_manager.GetJoinRelation(bindings);
	auto final_plan = plans.find(&total_relation);
	if (final_plan == plans.end()) {
		// could not find the final plan
		// this should only happen in case the sets are actually disjunct
		// in this case we need to generate cross product to connect the disjoint sets
		if (context.config.force_no_cross_product) {
			throw InvalidInputException(
			    "Query requires a cross-product, but 'force_no_cross_product' PRAGMA is enabled");
		}
		GenerateCrossProducts();
		//! solve the join order again
		SolveJoinOrder();
		// now we can obtain the final plan!
		final_plan = plans.find(&total_relation);
		D_ASSERT(final_plan != plans.end());
	}
	// now perform the actual reordering
	return RewritePlan(std::move(plan), *final_plan->second);
}

} // namespace duckdb<|MERGE_RESOLUTION|>--- conflicted
+++ resolved
@@ -184,11 +184,7 @@
 		unordered_set<idx_t> bindings;
 		LogicalJoin::GetTableReferences(*op, bindings);
 		// now create the relation that refers to all these bindings
-<<<<<<< HEAD
-		auto relation = make_uniq<SingleJoinRelation>(&input_op, parent);
-=======
 		auto relation = make_uniq<SingleJoinRelation>(input_op, parent);
->>>>>>> da69aeaa
 		auto relation_id = relations.size();
 		// Add binding information from the nonreorderable join to this relation.
 		for (idx_t it : bindings) {
@@ -208,29 +204,10 @@
 		bool can_reorder_right = ExtractJoinRelations(*op->children[1], filter_operators, op);
 		return can_reorder_left && can_reorder_right;
 	}
-<<<<<<< HEAD
-	case LogicalOperatorType::LOGICAL_GET: {
-		// base table scan, add to set of relations
-		auto &get = op->Cast<LogicalGet>();
-		auto relation = make_uniq<SingleJoinRelation>(&input_op, parent);
-		idx_t relation_id = relations.size();
-		//! make sure the optimizer has knowledge of the exact column bindings as well.
-		auto table_index = get.table_index;
-		relation_mapping[table_index] = relation_id;
-		cardinality_estimator.AddRelationColumnMapping(&get, relation_id);
-		relations.push_back(std::move(relation));
-		return true;
-	}
-	case LogicalOperatorType::LOGICAL_EXPRESSION_GET: {
-		// base table scan, add to set of relations
-		auto &get = op->Cast<LogicalExpressionGet>();
-		auto relation = make_uniq<SingleJoinRelation>(&input_op, parent);
-=======
 	case LogicalOperatorType::LOGICAL_EXPRESSION_GET: {
 		// base table scan, add to set of relations
 		auto &get = op->Cast<LogicalExpressionGet>();
 		auto relation = make_uniq<SingleJoinRelation>(input_op, parent);
->>>>>>> da69aeaa
 		//! make sure the optimizer has knowledge of the exact column bindings as well.
 		relation_mapping[get.table_index] = relations.size();
 		relations.push_back(std::move(relation));
@@ -239,26 +216,13 @@
 	case LogicalOperatorType::LOGICAL_DUMMY_SCAN: {
 		// table function call, add to set of relations
 		auto &dummy_scan = op->Cast<LogicalDummyScan>();
-<<<<<<< HEAD
-		auto relation = make_uniq<SingleJoinRelation>(&input_op, parent);
-=======
 		auto relation = make_uniq<SingleJoinRelation>(input_op, parent);
->>>>>>> da69aeaa
 		relation_mapping[dummy_scan.table_index] = relations.size();
 		relations.push_back(std::move(relation));
 		return true;
 	}
 	case LogicalOperatorType::LOGICAL_GET:
 	case LogicalOperatorType::LOGICAL_PROJECTION: {
-<<<<<<< HEAD
-		auto &proj = op->Cast<LogicalProjection>();
-		// we run the join order optimizer within the subquery as well
-		JoinOrderOptimizer optimizer(context);
-		op->children[0] = optimizer.Optimize(std::move(op->children[0]));
-		// projection, add to the set of relations
-		auto relation = make_uniq<SingleJoinRelation>(&input_op, parent);
-		auto relation_id = relations.size();
-=======
 		auto table_index = op->GetTableIndex()[0];
 		auto relation = make_uniq<SingleJoinRelation>(input_op, parent);
 		auto relation_id = relations.size();
@@ -275,26 +239,16 @@
 		// we run the join order optimizer within the subquery as well
 		JoinOrderOptimizer optimizer(context);
 		op->children[0] = optimizer.Optimize(std::move(op->children[0]));
->>>>>>> da69aeaa
 		// push one child column binding map back.
 		vector<column_binding_map_t<ColumnBinding>> child_binding_maps;
 		child_binding_maps.emplace_back();
 		optimizer.cardinality_estimator.CopyRelationMap(child_binding_maps.at(0));
-<<<<<<< HEAD
-		// This logical projection may sit on top of a logical comparison join that has been pushed down
-		// we want to copy the binding info of both tables
-		relation_mapping[proj.table_index] = relation_id;
-		for (auto &binding_info : child_binding_maps.at(0)) {
-			cardinality_estimator.AddRelationToColumnMapping(
-			    ColumnBinding(proj.table_index, binding_info.first.column_index), binding_info.second);
-=======
 		// This logical projection/get may sit on top of a logical comparison join that has been pushed down
 		// we want to copy the binding info of both tables
 		relation_mapping[table_index] = relation_id;
 		for (auto &binding_info : child_binding_maps.at(0)) {
 			cardinality_estimator.AddRelationToColumnMapping(
 			    ColumnBinding(table_index, binding_info.first.column_index), binding_info.second);
->>>>>>> da69aeaa
 			cardinality_estimator.AddColumnToRelationMap(binding_info.second.table_index,
 			                                             binding_info.second.column_index);
 		}
@@ -816,13 +770,8 @@
 		} else {
 			// we have filters, create a join node
 			auto join = make_uniq<LogicalComparisonJoin>(JoinType::INNER);
-<<<<<<< HEAD
-			join->children.push_back(std::move(left.second));
-			join->children.push_back(std::move(right.second));
-=======
 			join->children.push_back(std::move(left.op));
 			join->children.push_back(std::move(right.op));
->>>>>>> da69aeaa
 			// set the join conditions from the join node
 			for (auto &filter_ref : node.info->filters) {
 				auto &f = filter_ref.get();
@@ -1020,30 +969,18 @@
 	// now that we know we are going to perform join ordering we actually extract the filters, eliminating duplicate
 	// filters in the process
 	expression_set_t filter_set;
-<<<<<<< HEAD
-	for (auto &f_op : filter_operators) {
-		if (f_op->type == LogicalOperatorType::LOGICAL_COMPARISON_JOIN ||
-		    f_op->type == LogicalOperatorType::LOGICAL_ASOF_JOIN) {
-			auto &join = f_op->Cast<LogicalComparisonJoin>();
-=======
 	for (auto &filter_op : filter_operators) {
 		auto &f_op = filter_op.get();
 		if (f_op.type == LogicalOperatorType::LOGICAL_COMPARISON_JOIN ||
 		    f_op.type == LogicalOperatorType::LOGICAL_ASOF_JOIN) {
 			auto &join = f_op.Cast<LogicalComparisonJoin>();
->>>>>>> da69aeaa
 			D_ASSERT(join.join_type == JoinType::INNER);
 			D_ASSERT(join.expressions.empty());
 			for (auto &cond : join.conditions) {
 				auto comparison =
 				    make_uniq<BoundComparisonExpression>(cond.comparison, std::move(cond.left), std::move(cond.right));
-<<<<<<< HEAD
-				if (filter_set.find(comparison.get()) == filter_set.end()) {
-					filter_set.insert(comparison.get());
-=======
 				if (filter_set.find(*comparison) == filter_set.end()) {
 					filter_set.insert(*comparison);
->>>>>>> da69aeaa
 					filters.push_back(std::move(comparison));
 				}
 			}
@@ -1061,12 +998,6 @@
 	// create potential edges from the comparisons
 	for (idx_t i = 0; i < filters.size(); i++) {
 		auto &filter = filters[i];
-<<<<<<< HEAD
-		auto info = make_uniq<FilterInfo>();
-		auto filter_info = info.get();
-		filter_infos.push_back(std::move(info));
-=======
->>>>>>> da69aeaa
 		// first extract the relation set for the entire filter
 		unordered_set<idx_t> bindings;
 		ExtractBindings(*filter, bindings);
@@ -1112,11 +1043,7 @@
 	vector<NodeOp> nodes_ops;
 	for (idx_t i = 0; i < relations.size(); i++) {
 		auto &rel = *relations[i];
-<<<<<<< HEAD
-		auto node = set_manager.GetJoinRelation(i);
-=======
 		auto &node = set_manager.GetJoinRelation(i);
->>>>>>> da69aeaa
 		nodes_ops.emplace_back(make_uniq<JoinNode>(node, 0), rel.op);
 	}
 
