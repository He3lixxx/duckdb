--- conflicted
+++ resolved
@@ -138,13 +138,8 @@
 	switch (expr->GetExpressionClass()) {
 	case ExpressionClass::FUNCTION: {
 		auto &func = expr->Cast<FunctionExpression>();
-<<<<<<< HEAD
-		auto function = (StandardEntry *)Catalog::GetEntry(context, CatalogType::SCALAR_FUNCTION_ENTRY, func.catalog,
-		                                                   func.schema, func.function_name, true);
-=======
 		auto function = Catalog::GetEntry(context, CatalogType::SCALAR_FUNCTION_ENTRY, func.catalog, func.schema,
 		                                  func.function_name, OnEntryNotFound::RETURN_NULL);
->>>>>>> da69aeaa
 		if (function) {
 			func.catalog = function->ParentCatalog().GetName();
 			func.schema = function->ParentSchema().name;
@@ -509,29 +504,12 @@
 		// bind the schema
 		auto &schema = BindCreateSchema(*stmt.info);
 		BindCreateViewInfo(base);
-<<<<<<< HEAD
-		result.plan = make_uniq<LogicalCreate>(LogicalOperatorType::LOGICAL_CREATE_VIEW, std::move(stmt.info), schema);
-=======
 		result.plan = make_uniq<LogicalCreate>(LogicalOperatorType::LOGICAL_CREATE_VIEW, std::move(stmt.info), &schema);
->>>>>>> da69aeaa
 		break;
 	}
 	case CatalogType::SEQUENCE_ENTRY: {
 		auto &schema = BindCreateSchema(*stmt.info);
 		result.plan =
-<<<<<<< HEAD
-		    make_uniq<LogicalCreate>(LogicalOperatorType::LOGICAL_CREATE_SEQUENCE, std::move(stmt.info), schema);
-		break;
-	}
-	case CatalogType::TABLE_MACRO_ENTRY: {
-		auto schema = BindCreateSchema(*stmt.info);
-		result.plan = make_uniq<LogicalCreate>(LogicalOperatorType::LOGICAL_CREATE_MACRO, std::move(stmt.info), schema);
-		break;
-	}
-	case CatalogType::MACRO_ENTRY: {
-		auto schema = BindCreateFunctionInfo(*stmt.info);
-		result.plan = make_uniq<LogicalCreate>(LogicalOperatorType::LOGICAL_CREATE_MACRO, std::move(stmt.info), schema);
-=======
 		    make_uniq<LogicalCreate>(LogicalOperatorType::LOGICAL_CREATE_SEQUENCE, std::move(stmt.info), &schema);
 		break;
 	}
@@ -545,7 +523,6 @@
 		auto &schema = BindCreateFunctionInfo(*stmt.info);
 		result.plan =
 		    make_uniq<LogicalCreate>(LogicalOperatorType::LOGICAL_CREATE_MACRO, std::move(stmt.info), &schema);
->>>>>>> da69aeaa
 		break;
 	}
 	case CatalogType::INDEX_ENTRY: {
@@ -557,14 +534,8 @@
 			throw BinderException("Can only create an index over a base table!");
 		}
 		auto &table_binding = bound_table->Cast<BoundBaseTableRef>();
-<<<<<<< HEAD
-		;
-		auto table = table_binding.table;
-		if (table->temporary) {
-=======
 		auto &table = table_binding.table;
 		if (table.temporary) {
->>>>>>> da69aeaa
 			stmt.info->temporary = true;
 		}
 		// create a plan over the bound table
@@ -643,43 +614,11 @@
 		break;
 	}
 	case CatalogType::TYPE_ENTRY: {
-<<<<<<< HEAD
-		auto schema = BindCreateSchema(*stmt.info);
-		auto &create_type_info = (CreateTypeInfo &)(*stmt.info);
-		result.plan = make_uniq<LogicalCreate>(LogicalOperatorType::LOGICAL_CREATE_TYPE, std::move(stmt.info), schema);
-		if (create_type_info.query) {
-			// CREATE TYPE mood AS ENUM (SELECT 'happy')
-			auto &select_stmt = create_type_info.query->Cast<SelectStatement>();
-			auto &query_node = *select_stmt.node;
-
-			// We always add distinct modifier implicitly
-			bool need_to_add = true;
-			if (!query_node.modifiers.empty()) {
-				if (query_node.modifiers[0]->type == ResultModifierType::DISTINCT_MODIFIER) {
-					// There are cases where the same column is grouped repeatedly
-					// CREATE TYPE mood AS ENUM (SELECT DISTINCT ON(x) x FROM test);
-					// When we push into a constant expression
-					// => CREATE TYPE mood AS ENUM (SELECT DISTINCT ON(x, x) x FROM test);
-					auto &distinct_modifier = (DistinctModifier &)*query_node.modifiers[0];
-					if (distinct_modifier.distinct_on_targets.empty()) {
-						need_to_add = false;
-					}
-				}
-			}
-
-			// Add distinct modifier
-			if (need_to_add) {
-				auto distinct_modifier = make_uniq<DistinctModifier>();
-				query_node.modifiers.emplace(query_node.modifiers.begin(), std::move(distinct_modifier));
-			}
-
-=======
 		auto &schema = BindCreateSchema(*stmt.info);
 		auto &create_type_info = stmt.info->Cast<CreateTypeInfo>();
 		result.plan = make_uniq<LogicalCreate>(LogicalOperatorType::LOGICAL_CREATE_TYPE, std::move(stmt.info), &schema);
 		if (create_type_info.query) {
 			// CREATE TYPE mood AS ENUM (SELECT 'happy')
->>>>>>> da69aeaa
 			auto query_obj = Bind(*create_type_info.query);
 			auto query = std::move(query_obj.plan);
 			create_type_info.query.reset();
