#include "duckdb/planner/bind_context.hpp"

#include "duckdb/catalog/catalog_entry/table_column_type.hpp"
#include "duckdb/catalog/standard_entry.hpp"
#include "duckdb/common/pair.hpp"
#include "duckdb/common/string_util.hpp"
#include "duckdb/parser/expression/columnref_expression.hpp"
#include "duckdb/parser/expression/operator_expression.hpp"
#include "duckdb/parser/expression/positional_reference_expression.hpp"
#include "duckdb/parser/expression/star_expression.hpp"
#include "duckdb/parser/tableref/subqueryref.hpp"
#include "duckdb/parser/tableref/table_function_ref.hpp"
#include "duckdb/planner/bound_query_node.hpp"
#include "duckdb/planner/expression/bound_columnref_expression.hpp"
#include "duckdb/catalog/catalog_entry/view_catalog_entry.hpp"
#include "duckdb/catalog/catalog_entry/table_catalog_entry.hpp"
#include "duckdb/planner/expression_binder/constant_binder.hpp"

#include <algorithm>

namespace duckdb {

string BindContext::GetMatchingBinding(const string &column_name) {
	string result;
	for (auto &kv : bindings) {
		auto binding = kv.second.get();
		auto is_using_binding = GetUsingBinding(column_name, kv.first);
		if (is_using_binding) {
			continue;
		}
		if (binding->HasMatchingBinding(column_name)) {
			if (!result.empty() || is_using_binding) {
				throw BinderException("Ambiguous reference to column name \"%s\" (use: \"%s.%s\" "
				                      "or \"%s.%s\")",
				                      column_name, result, column_name, kv.first, column_name);
			}
			result = kv.first;
		}
	}
	return result;
}

vector<string> BindContext::GetSimilarBindings(const string &column_name) {
	vector<pair<string, idx_t>> scores;
	for (auto &kv : bindings) {
		auto binding = kv.second.get();
		for (auto &name : binding->names) {
			idx_t distance = StringUtil::SimilarityScore(name, column_name);
			scores.emplace_back(binding->alias + "." + name, distance);
		}
	}
	return StringUtil::TopNStrings(scores);
}

void BindContext::AddUsingBinding(const string &column_name, UsingColumnSet &set) {
	using_columns[column_name].insert(set);
}

void BindContext::AddUsingBindingSet(unique_ptr<UsingColumnSet> set) {
	using_column_sets.push_back(std::move(set));
}

optional_ptr<UsingColumnSet> BindContext::GetUsingBinding(const string &column_name) {
	auto entry = using_columns.find(column_name);
	if (entry == using_columns.end()) {
		return nullptr;
	}
	auto &using_bindings = entry->second;
	if (using_bindings.size() > 1) {
		string error = "Ambiguous column reference: column \"" + column_name + "\" can refer to either:\n";
		for (auto &using_set_ref : using_bindings) {
			auto &using_set = using_set_ref.get();
			string result_bindings;
			for (auto &binding : using_set.bindings) {
				if (result_bindings.empty()) {
					result_bindings = "[";
				} else {
					result_bindings += ", ";
				}
				result_bindings += binding;
				result_bindings += ".";
				result_bindings += GetActualColumnName(binding, column_name);
			}
			error += result_bindings + "]";
		}
		throw BinderException(error);
	}
	for (auto &using_set : using_bindings) {
		return &using_set.get();
	}
	throw InternalException("Using binding found but no entries");
}

optional_ptr<UsingColumnSet> BindContext::GetUsingBinding(const string &column_name, const string &binding_name) {
	if (binding_name.empty()) {
		throw InternalException("GetUsingBinding: expected non-empty binding_name");
	}
	auto entry = using_columns.find(column_name);
	if (entry == using_columns.end()) {
		return nullptr;
	}
	auto &using_bindings = entry->second;
	for (auto &using_set_ref : using_bindings) {
		auto &using_set = using_set_ref.get();
		auto &bindings = using_set.bindings;
		if (bindings.find(binding_name) != bindings.end()) {
			return &using_set;
		}
	}
	return nullptr;
}

void BindContext::RemoveUsingBinding(const string &column_name, UsingColumnSet &set) {
	auto entry = using_columns.find(column_name);
	if (entry == using_columns.end()) {
		throw InternalException("Attempting to remove using binding that is not there");
	}
	auto &bindings = entry->second;
	if (bindings.find(set) != bindings.end()) {
		bindings.erase(set);
	}
	if (bindings.empty()) {
		using_columns.erase(column_name);
	}
}

void BindContext::TransferUsingBinding(BindContext &current_context, optional_ptr<UsingColumnSet> current_set,
                                       UsingColumnSet &new_set, const string &binding, const string &using_column) {
	AddUsingBinding(using_column, new_set);
	if (current_set) {
		current_context.RemoveUsingBinding(using_column, *current_set);
	}
}

string BindContext::GetActualColumnName(const string &binding_name, const string &column_name) {
	string error;
	auto binding = GetBinding(binding_name, error);
	if (!binding) {
		throw InternalException("No binding with name \"%s\"", binding_name);
	}
	column_t binding_index;
	if (!binding->TryGetBindingIndex(column_name, binding_index)) { // LCOV_EXCL_START
		throw InternalException("Binding with name \"%s\" does not have a column named \"%s\"", binding_name,
		                        column_name);
	} // LCOV_EXCL_STOP
	return binding->names[binding_index];
}

unordered_set<string> BindContext::GetMatchingBindings(const string &column_name) {
	unordered_set<string> result;
	for (auto &kv : bindings) {
		auto binding = kv.second.get();
		if (binding->HasMatchingBinding(column_name)) {
			result.insert(kv.first);
		}
	}
	return result;
}

unique_ptr<ParsedExpression> BindContext::ExpandGeneratedColumn(const string &table_name, const string &column_name) {
	string error_message;

	auto binding = GetBinding(table_name, error_message);
	D_ASSERT(binding);
	auto &table_binding = binding->Cast<TableBinding>();
	auto result = table_binding.ExpandGeneratedColumn(column_name);
	result->alias = column_name;
	return result;
}

unique_ptr<ParsedExpression> BindContext::CreateColumnReference(const string &table_name, const string &column_name) {
	string schema_name;
	return CreateColumnReference(schema_name, table_name, column_name);
}

static bool ColumnIsGenerated(Binding &binding, column_t index) {
	if (binding.binding_type != BindingType::TABLE) {
		return false;
	}
	auto &table_binding = binding.Cast<TableBinding>();
	auto catalog_entry = table_binding.GetStandardEntry();
	if (!catalog_entry) {
		return false;
	}
	if (index == COLUMN_IDENTIFIER_ROW_ID) {
		return false;
	}
	D_ASSERT(catalog_entry->type == CatalogType::TABLE_ENTRY);
	auto &table_entry = catalog_entry->Cast<TableCatalogEntry>();
	return table_entry.GetColumn(LogicalIndex(index)).Generated();
}

unique_ptr<ParsedExpression> BindContext::CreateColumnReference(const string &catalog_name, const string &schema_name,
                                                                const string &table_name, const string &column_name) {
	string error_message;
	vector<string> names;
	if (!catalog_name.empty()) {
		names.push_back(catalog_name);
	}
	if (!schema_name.empty()) {
		names.push_back(schema_name);
	}
	names.push_back(table_name);
	names.push_back(column_name);

	auto result = make_uniq<ColumnRefExpression>(std::move(names));
	auto binding = GetBinding(table_name, error_message);
	if (!binding) {
		return std::move(result);
	}
	auto column_index = binding->GetBindingIndex(column_name);
	if (ColumnIsGenerated(*binding, column_index)) {
		return ExpandGeneratedColumn(table_name, column_name);
	} else if (column_index < binding->names.size() && binding->names[column_index] != column_name) {
		// because of case insensitivity in the binder we rename the column to the original name
		// as it appears in the binding itself
		result->alias = binding->names[column_index];
	}
	return std::move(result);
}

unique_ptr<ParsedExpression> BindContext::CreateColumnReference(const string &schema_name, const string &table_name,
                                                                const string &column_name) {
	string catalog_name;
	return CreateColumnReference(catalog_name, schema_name, table_name, column_name);
}

optional_ptr<Binding> BindContext::GetCTEBinding(const string &ctename) {
	auto match = cte_bindings.find(ctename);
	if (match == cte_bindings.end()) {
		return nullptr;
	}
	return match->second.get();
}

optional_ptr<Binding> BindContext::GetBinding(const string &name, string &out_error) {
	auto match = bindings.find(name);
	if (match == bindings.end()) {
		// alias not found in this BindContext
		vector<string> candidates;
		for (auto &kv : bindings) {
			candidates.push_back(kv.first);
		}
		string candidate_str =
		    StringUtil::CandidatesMessage(StringUtil::TopNLevenshtein(candidates, name), "Candidate tables");
		out_error = StringUtil::Format("Referenced table \"%s\" not found!%s", name, candidate_str);
		return nullptr;
	}
	return match->second.get();
}

BindResult BindContext::BindColumn(ColumnRefExpression &colref, idx_t depth) {
	if (!colref.IsQualified()) {
		throw InternalException("Could not bind alias \"%s\"!", colref.GetColumnName());
	}

	string error;
	auto binding = GetBinding(colref.GetTableName(), error);
	if (!binding) {
		return BindResult(error);
	}
	return binding->Bind(colref, depth);
}

string BindContext::BindColumn(PositionalReferenceExpression &ref, string &table_name, string &column_name) {
	idx_t total_columns = 0;
	idx_t current_position = ref.index - 1;
	for (auto &entry : bindings_list) {
		auto &binding = entry.get();
		idx_t entry_column_count = binding.names.size();
		if (ref.index == 0) {
			// this is a row id
			table_name = binding.alias;
			column_name = "rowid";
			return string();
		}
		if (current_position < entry_column_count) {
			table_name = binding.alias;
			column_name = binding.names[current_position];
			return string();
		} else {
			total_columns += entry_column_count;
			current_position -= entry_column_count;
		}
	}
	return StringUtil::Format("Positional reference %d out of range (total %d columns)", ref.index, total_columns);
}

unique_ptr<ColumnRefExpression> BindContext::PositionToColumn(PositionalReferenceExpression &ref) {
	string table_name, column_name;

	string error = BindColumn(ref, table_name, column_name);
	if (!error.empty()) {
		throw BinderException(error);
	}
<<<<<<< HEAD
	auto column_ref = make_uniq<ColumnRefExpression>(column_name, table_name);
	return BindColumn(*column_ref, depth);
=======
	return make_uniq<ColumnRefExpression>(column_name, table_name);
>>>>>>> da69aeaa
}

bool BindContext::CheckExclusionList(StarExpression &expr, const string &column_name,
                                     vector<unique_ptr<ParsedExpression>> &new_select_list,
                                     case_insensitive_set_t &excluded_columns) {
	if (expr.exclude_list.find(column_name) != expr.exclude_list.end()) {
		excluded_columns.insert(column_name);
		return true;
	}
	auto entry = expr.replace_list.find(column_name);
	if (entry != expr.replace_list.end()) {
		auto new_entry = entry->second->Copy();
		new_entry->alias = entry->first;
		excluded_columns.insert(entry->first);
		new_select_list.push_back(std::move(new_entry));
		return true;
	}
	return false;
}

void BindContext::GenerateAllColumnExpressions(StarExpression &expr,
                                               vector<unique_ptr<ParsedExpression>> &new_select_list) {
	if (bindings_list.empty()) {
		throw BinderException("* expression without FROM clause!");
	}
	case_insensitive_set_t excluded_columns;
	if (expr.relation_name.empty()) {
		// SELECT * case
		// bind all expressions of each table in-order
<<<<<<< HEAD
		unordered_set<UsingColumnSet *> handled_using_columns;
		for (auto &entry : bindings_list) {
			auto binding = entry.second;
			for (auto &column_name : binding->names) {
				if (CheckExclusionList(expr, binding, column_name, new_select_list, excluded_columns)) {
=======
		reference_set_t<UsingColumnSet> handled_using_columns;
		for (auto &entry : bindings_list) {
			auto &binding = entry.get();
			for (auto &column_name : binding.names) {
				if (CheckExclusionList(expr, column_name, new_select_list, excluded_columns)) {
>>>>>>> da69aeaa
					continue;
				}
				// check if this column is a USING column
				auto using_binding_ptr = GetUsingBinding(column_name, binding.alias);
				if (using_binding_ptr) {
					auto &using_binding = *using_binding_ptr;
					// it is!
					// check if we have already emitted the using column
					if (handled_using_columns.find(using_binding) != handled_using_columns.end()) {
						// we have! bail out
						continue;
					}
					// we have not! output the using column
					if (using_binding.primary_binding.empty()) {
						// no primary binding: output a coalesce
						auto coalesce = make_uniq<OperatorExpression>(ExpressionType::OPERATOR_COALESCE);
<<<<<<< HEAD
						for (auto &child_binding : using_binding->bindings) {
=======
						for (auto &child_binding : using_binding.bindings) {
>>>>>>> da69aeaa
							coalesce->children.push_back(make_uniq<ColumnRefExpression>(column_name, child_binding));
						}
						coalesce->alias = column_name;
						new_select_list.push_back(std::move(coalesce));
					} else {
						// primary binding: output the qualified column ref
						new_select_list.push_back(
<<<<<<< HEAD
						    make_uniq<ColumnRefExpression>(column_name, using_binding->primary_binding));
=======
						    make_uniq<ColumnRefExpression>(column_name, using_binding.primary_binding));
>>>>>>> da69aeaa
					}
					handled_using_columns.insert(using_binding);
					continue;
				}
<<<<<<< HEAD
				new_select_list.push_back(make_uniq<ColumnRefExpression>(column_name, binding->alias));
=======
				new_select_list.push_back(make_uniq<ColumnRefExpression>(column_name, binding.alias));
>>>>>>> da69aeaa
			}
		}
	} else {
		// SELECT tbl.* case
		// SELECT struct.* case
		string error;
		auto binding = GetBinding(expr.relation_name, error);
		bool is_struct_ref = false;
		if (!binding) {
			auto binding_name = GetMatchingBinding(expr.relation_name);
			if (binding_name.empty()) {
				throw BinderException(error);
			}
			binding = bindings[binding_name].get();
			is_struct_ref = true;
		}

		if (is_struct_ref) {
			auto col_idx = binding->GetBindingIndex(expr.relation_name);
			auto col_type = binding->types[col_idx];
			if (col_type.id() != LogicalTypeId::STRUCT) {
				throw BinderException(StringUtil::Format(
				    "Cannot extract field from expression \"%s\" because it is not a struct", expr.ToString()));
			}
			auto &struct_children = StructType::GetChildTypes(col_type);
			vector<string> column_names(3);
			column_names[0] = binding->alias;
			column_names[1] = expr.relation_name;
			for (auto &child : struct_children) {
				if (CheckExclusionList(expr, child.first, new_select_list, excluded_columns)) {
					continue;
				}
				column_names[2] = child.first;
				new_select_list.push_back(make_uniq<ColumnRefExpression>(column_names));
			}
		} else {
			for (auto &column_name : binding->names) {
				if (CheckExclusionList(expr, column_name, new_select_list, excluded_columns)) {
					continue;
				}

				new_select_list.push_back(make_uniq<ColumnRefExpression>(column_name, binding->alias));
			}
		}
	}
	for (auto &excluded : expr.exclude_list) {
		if (excluded_columns.find(excluded) == excluded_columns.end()) {
			throw BinderException("Column \"%s\" in EXCLUDE list not found in %s", excluded,
			                      expr.relation_name.empty() ? "FROM clause" : expr.relation_name.c_str());
		}
	}
	for (auto &entry : expr.replace_list) {
		if (excluded_columns.find(entry.first) == excluded_columns.end()) {
			throw BinderException("Column \"%s\" in REPLACE list not found in %s", entry.first,
			                      expr.relation_name.empty() ? "FROM clause" : expr.relation_name.c_str());
		}
	}
}

void BindContext::GetTypesAndNames(vector<string> &result_names, vector<LogicalType> &result_types) {
	for (auto &binding_entry : bindings_list) {
<<<<<<< HEAD
		auto &binding = *binding_entry.second;
=======
		auto &binding = binding_entry.get();
>>>>>>> da69aeaa
		D_ASSERT(binding.names.size() == binding.types.size());
		for (idx_t i = 0; i < binding.names.size(); i++) {
			result_names.push_back(binding.names[i]);
			result_types.push_back(binding.types[i]);
		}
	}
}

void BindContext::AddBinding(const string &alias, unique_ptr<Binding> binding) {
	if (bindings.find(alias) != bindings.end()) {
		throw BinderException("Duplicate alias \"%s\" in query!", alias);
	}
	bindings_list.push_back(*binding);
	bindings[alias] = std::move(binding);
}

void BindContext::AddBaseTable(idx_t index, const string &alias, const vector<string> &names,
                               const vector<LogicalType> &types, vector<column_t> &bound_column_ids,
                               StandardEntry *entry, bool add_row_id) {
	AddBinding(alias, make_uniq<TableBinding>(alias, types, names, bound_column_ids, entry, index, add_row_id));
}

void BindContext::AddTableFunction(idx_t index, const string &alias, const vector<string> &names,
                                   const vector<LogicalType> &types, vector<column_t> &bound_column_ids,
                                   StandardEntry *entry) {
	AddBinding(alias, make_uniq<TableBinding>(alias, types, names, bound_column_ids, entry, index));
}

static string AddColumnNameToBinding(const string &base_name, case_insensitive_set_t &current_names) {
	idx_t index = 1;
	string name = base_name;
	while (current_names.find(name) != current_names.end()) {
		name = base_name + ":" + std::to_string(index++);
	}
	current_names.insert(name);
	return name;
}

vector<string> BindContext::AliasColumnNames(const string &table_name, const vector<string> &names,
                                             const vector<string> &column_aliases) {
	vector<string> result;
	if (column_aliases.size() > names.size()) {
		throw BinderException("table \"%s\" has %lld columns available but %lld columns specified", table_name,
		                      names.size(), column_aliases.size());
	}
	case_insensitive_set_t current_names;
	// use any provided column aliases first
	for (idx_t i = 0; i < column_aliases.size(); i++) {
		result.push_back(AddColumnNameToBinding(column_aliases[i], current_names));
	}
	// if not enough aliases were provided, use the default names for remaining columns
	for (idx_t i = column_aliases.size(); i < names.size(); i++) {
		result.push_back(AddColumnNameToBinding(names[i], current_names));
	}
	return result;
}

void BindContext::AddSubquery(idx_t index, const string &alias, SubqueryRef &ref, BoundQueryNode &subquery) {
	auto names = AliasColumnNames(alias, subquery.names, ref.column_name_alias);
	AddGenericBinding(index, alias, names, subquery.types);
}

void BindContext::AddEntryBinding(idx_t index, const string &alias, const vector<string> &names,
<<<<<<< HEAD
                                  const vector<LogicalType> &types, StandardEntry *entry) {
	D_ASSERT(entry);
	AddBinding(alias, make_uniq<EntryBinding>(alias, types, names, index, *entry));
=======
                                  const vector<LogicalType> &types, StandardEntry &entry) {
	AddBinding(alias, make_uniq<EntryBinding>(alias, types, names, index, entry));
>>>>>>> da69aeaa
}

void BindContext::AddView(idx_t index, const string &alias, SubqueryRef &ref, BoundQueryNode &subquery,
                          ViewCatalogEntry *view) {
	auto names = AliasColumnNames(alias, subquery.names, ref.column_name_alias);
	AddEntryBinding(index, alias, names, subquery.types, view->Cast<StandardEntry>());
}

void BindContext::AddSubquery(idx_t index, const string &alias, TableFunctionRef &ref, BoundQueryNode &subquery) {
	auto names = AliasColumnNames(alias, subquery.names, ref.column_name_alias);
	AddGenericBinding(index, alias, names, subquery.types);
}

void BindContext::AddGenericBinding(idx_t index, const string &alias, const vector<string> &names,
                                    const vector<LogicalType> &types) {
	AddBinding(alias, make_uniq<Binding>(BindingType::BASE, alias, types, names, index));
}

void BindContext::AddCTEBinding(idx_t index, const string &alias, const vector<string> &names,
                                const vector<LogicalType> &types) {
	auto binding = make_shared<Binding>(BindingType::BASE, alias, types, names, index);

	if (cte_bindings.find(alias) != cte_bindings.end()) {
		throw BinderException("Duplicate alias \"%s\" in query!", alias);
	}
	cte_bindings[alias] = std::move(binding);
	cte_references[alias] = std::make_shared<idx_t>(0);
}

void BindContext::AddContext(BindContext other) {
	for (auto &binding : other.bindings) {
		if (bindings.find(binding.first) != bindings.end()) {
			throw BinderException("Duplicate alias \"%s\" in query!", binding.first);
		}
		bindings[binding.first] = std::move(binding.second);
	}
	for (auto &binding : other.bindings_list) {
		bindings_list.push_back(binding);
	}
	for (auto &entry : other.using_columns) {
		for (auto &alias : entry.second) {
#ifdef DEBUG
			for (auto &other_alias : using_columns[entry.first]) {
				for (auto &col : alias.get().bindings) {
					D_ASSERT(other_alias.get().bindings.find(col) == other_alias.get().bindings.end());
				}
			}
#endif
			using_columns[entry.first].insert(alias);
		}
	}
}

<<<<<<< HEAD
void BindContext::RemoveContext(vector<std::pair<string, duckdb::Binding *>> &other_bindings_list) {
	for (auto &other_binding : other_bindings_list) {
		if (bindings.find(other_binding.first) != bindings.end()) {
			bindings.erase(other_binding.first);
		}
	}

	vector<idx_t> delete_list_indexes;
	for (auto &other_binding : other_bindings_list) {
		auto it =
		    std::remove_if(bindings_list.begin(), bindings_list.end(),
		                   [other_binding](std::pair<string, Binding *> &x) { return x.first == other_binding.first; });
		bindings_list.erase(it, bindings_list.end());
=======
void BindContext::RemoveContext(vector<reference<Binding>> &other_bindings_list) {
	for (auto &other_binding : other_bindings_list) {
		auto it = std::remove_if(bindings_list.begin(), bindings_list.end(), [other_binding](reference<Binding> x) {
			return x.get().alias == other_binding.get().alias;
		});
		bindings_list.erase(it, bindings_list.end());
	}

	for (auto &other_binding : other_bindings_list) {
		auto &alias = other_binding.get().alias;
		if (bindings.find(alias) != bindings.end()) {
			bindings.erase(alias);
		}
>>>>>>> da69aeaa
	}
}

} // namespace duckdb<|MERGE_RESOLUTION|>--- conflicted
+++ resolved
@@ -293,12 +293,7 @@
 	if (!error.empty()) {
 		throw BinderException(error);
 	}
-<<<<<<< HEAD
-	auto column_ref = make_uniq<ColumnRefExpression>(column_name, table_name);
-	return BindColumn(*column_ref, depth);
-=======
 	return make_uniq<ColumnRefExpression>(column_name, table_name);
->>>>>>> da69aeaa
 }
 
 bool BindContext::CheckExclusionList(StarExpression &expr, const string &column_name,
@@ -328,19 +323,11 @@
 	if (expr.relation_name.empty()) {
 		// SELECT * case
 		// bind all expressions of each table in-order
-<<<<<<< HEAD
-		unordered_set<UsingColumnSet *> handled_using_columns;
-		for (auto &entry : bindings_list) {
-			auto binding = entry.second;
-			for (auto &column_name : binding->names) {
-				if (CheckExclusionList(expr, binding, column_name, new_select_list, excluded_columns)) {
-=======
 		reference_set_t<UsingColumnSet> handled_using_columns;
 		for (auto &entry : bindings_list) {
 			auto &binding = entry.get();
 			for (auto &column_name : binding.names) {
 				if (CheckExclusionList(expr, column_name, new_select_list, excluded_columns)) {
->>>>>>> da69aeaa
 					continue;
 				}
 				// check if this column is a USING column
@@ -357,11 +344,7 @@
 					if (using_binding.primary_binding.empty()) {
 						// no primary binding: output a coalesce
 						auto coalesce = make_uniq<OperatorExpression>(ExpressionType::OPERATOR_COALESCE);
-<<<<<<< HEAD
-						for (auto &child_binding : using_binding->bindings) {
-=======
 						for (auto &child_binding : using_binding.bindings) {
->>>>>>> da69aeaa
 							coalesce->children.push_back(make_uniq<ColumnRefExpression>(column_name, child_binding));
 						}
 						coalesce->alias = column_name;
@@ -369,20 +352,12 @@
 					} else {
 						// primary binding: output the qualified column ref
 						new_select_list.push_back(
-<<<<<<< HEAD
-						    make_uniq<ColumnRefExpression>(column_name, using_binding->primary_binding));
-=======
 						    make_uniq<ColumnRefExpression>(column_name, using_binding.primary_binding));
->>>>>>> da69aeaa
 					}
 					handled_using_columns.insert(using_binding);
 					continue;
 				}
-<<<<<<< HEAD
-				new_select_list.push_back(make_uniq<ColumnRefExpression>(column_name, binding->alias));
-=======
 				new_select_list.push_back(make_uniq<ColumnRefExpression>(column_name, binding.alias));
->>>>>>> da69aeaa
 			}
 		}
 	} else {
@@ -444,11 +419,7 @@
 
 void BindContext::GetTypesAndNames(vector<string> &result_names, vector<LogicalType> &result_types) {
 	for (auto &binding_entry : bindings_list) {
-<<<<<<< HEAD
-		auto &binding = *binding_entry.second;
-=======
 		auto &binding = binding_entry.get();
->>>>>>> da69aeaa
 		D_ASSERT(binding.names.size() == binding.types.size());
 		for (idx_t i = 0; i < binding.names.size(); i++) {
 			result_names.push_back(binding.names[i]);
@@ -512,14 +483,8 @@
 }
 
 void BindContext::AddEntryBinding(idx_t index, const string &alias, const vector<string> &names,
-<<<<<<< HEAD
-                                  const vector<LogicalType> &types, StandardEntry *entry) {
-	D_ASSERT(entry);
-	AddBinding(alias, make_uniq<EntryBinding>(alias, types, names, index, *entry));
-=======
                                   const vector<LogicalType> &types, StandardEntry &entry) {
 	AddBinding(alias, make_uniq<EntryBinding>(alias, types, names, index, entry));
->>>>>>> da69aeaa
 }
 
 void BindContext::AddView(idx_t index, const string &alias, SubqueryRef &ref, BoundQueryNode &subquery,
@@ -573,21 +538,6 @@
 	}
 }
 
-<<<<<<< HEAD
-void BindContext::RemoveContext(vector<std::pair<string, duckdb::Binding *>> &other_bindings_list) {
-	for (auto &other_binding : other_bindings_list) {
-		if (bindings.find(other_binding.first) != bindings.end()) {
-			bindings.erase(other_binding.first);
-		}
-	}
-
-	vector<idx_t> delete_list_indexes;
-	for (auto &other_binding : other_bindings_list) {
-		auto it =
-		    std::remove_if(bindings_list.begin(), bindings_list.end(),
-		                   [other_binding](std::pair<string, Binding *> &x) { return x.first == other_binding.first; });
-		bindings_list.erase(it, bindings_list.end());
-=======
 void BindContext::RemoveContext(vector<reference<Binding>> &other_bindings_list) {
 	for (auto &other_binding : other_bindings_list) {
 		auto it = std::remove_if(bindings_list.begin(), bindings_list.end(), [other_binding](reference<Binding> x) {
@@ -601,7 +551,6 @@
 		if (bindings.find(alias) != bindings.end()) {
 			bindings.erase(alias);
 		}
->>>>>>> da69aeaa
 	}
 }
 
