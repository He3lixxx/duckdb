--- conflicted
+++ resolved
@@ -34,11 +34,7 @@
 	if (!Expression::Equals(other_p)) {
 		return false;
 	}
-<<<<<<< HEAD
-	auto &other = other_p->Cast<BoundLambdaRefExpression>();
-=======
 	auto &other = other_p.Cast<BoundLambdaRefExpression>();
->>>>>>> da69aeaa
 	return other.binding == binding && other.lambda_index == lambda_index && other.depth == depth;
 }
 
