--- conflicted
+++ resolved
@@ -5,14 +5,9 @@
 
 BoundBetweenExpression::BoundBetweenExpression(unique_ptr<Expression> input, unique_ptr<Expression> lower,
                                                unique_ptr<Expression> upper, bool lower_inclusive, bool upper_inclusive)
-<<<<<<< HEAD
-    : Expression(ExpressionType::COMPARE_BETWEEN, ExpressionClass::BOUND_BETWEEN, TypeId::BOOL, SQLType::BOOLEAN), input(move(input)),
-      lower(move(lower)), upper(move(upper)), lower_inclusive(lower_inclusive), upper_inclusive(upper_inclusive) {
-=======
     : Expression(ExpressionType::COMPARE_BETWEEN, ExpressionClass::BOUND_BETWEEN, LogicalType::BOOLEAN),
       input(move(input)), lower(move(lower)), upper(move(upper)), lower_inclusive(lower_inclusive),
       upper_inclusive(upper_inclusive) {
->>>>>>> 8dd67a06
 }
 
 string BoundBetweenExpression::ToString() const {
