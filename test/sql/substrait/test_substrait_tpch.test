# name: test/sql/substrait/test_substrait_tpch.test
# description: Test get_substrait with TPC-H queries
# group: [substrait]

require substrait

require tpch

statement ok
PRAGMA enable_verification

statement ok
CALL dbgen(sf=0.01)

#Q 01
statement ok
CALL get_substrait('SELECT l_returnflag, l_linestatus, sum(l_quantity) AS sum_qty, sum(l_extendedprice) AS sum_base_price, sum(l_extendedprice * (1 - l_discount)) AS sum_disc_price, sum(l_extendedprice * (1 - l_discount) * (1 + l_tax)) AS sum_charge, avg(l_quantity) AS avg_qty, avg(l_extendedprice) AS avg_price, avg(l_discount) AS avg_disc, count(*) AS count_order FROM lineitem WHERE l_shipdate <= CAST(''1998-09-02'' AS date) GROUP BY l_returnflag, l_linestatus ORDER BY l_returnflag, l_linestatus;')

<<<<<<< HEAD
##Q 02 (Missing DELIM_JOIN and DELIM_GET)
##statement ok
##CALL get_substrait('SELECT s_acctbal, s_name, n_name, p_partkey, p_mfgr, s_address, s_phone, s_comment FROM part, supplier, partsupp, nation, region WHERE p_partkey = ps_partkey AND s_suppkey = ps_suppkey AND p_size = 15 AND p_type LIKE ''%BRASS'' AND s_nationkey = n_nationkey AND n_regionkey = r_regionkey AND r_name = ''EUROPE'' AND ps_supplycost = ( SELECT min(ps_supplycost) FROM partsupp, supplier, nation, region WHERE p_partkey = ps_partkey AND s_suppkey = ps_suppkey AND s_nationkey = n_nationkey AND n_regionkey = r_regionkey AND r_name = ''EUROPE'') ORDER BY s_acctbal DESC, n_name, s_name, p_partkey LIMIT 100;')
=======
#Q 02
statement ok
CALL get_substrait('SELECT s_acctbal, s_name, n_name, p_partkey, p_mfgr, s_address, s_phone, s_comment FROM part, supplier, partsupp, nation, region WHERE p_partkey = ps_partkey AND s_suppkey = ps_suppkey AND p_size = 15 AND p_type LIKE ''%BRASS'' AND s_nationkey = n_nationkey AND n_regionkey = r_regionkey AND r_name = ''EUROPE'' AND ps_supplycost = ( SELECT min(ps_supplycost) FROM partsupp, supplier, nation, region WHERE p_partkey = ps_partkey AND s_suppkey = ps_suppkey AND s_nationkey = n_nationkey AND n_regionkey = r_regionkey AND r_name = ''EUROPE'') ORDER BY s_acctbal DESC, n_name, s_name, p_partkey LIMIT 100;')
>>>>>>> fc2413a5

#Q 03
statement ok
CALL get_substrait('SELECT l_orderkey, sum(l_extendedprice * (1 - l_discount)) AS revenue, o_orderdate, o_shippriority FROM customer, orders, lineitem WHERE c_mktsegment = ''BUILDING'' AND c_custkey = o_custkey AND l_orderkey = o_orderkey AND o_orderdate < CAST(''1995-03-15'' AS date) AND l_shipdate > CAST(''1995-03-15'' AS date) GROUP BY l_orderkey, o_orderdate, o_shippriority ORDER BY revenue DESC, o_orderdate LIMIT 10;')

#Q 04
statement ok
CALL get_substrait('SELECT o_orderpriority, count(*) AS order_count FROM orders WHERE o_orderdate >= CAST(''1993-07-01'' AS date) AND o_orderdate < CAST(''1993-10-01'' AS date) AND EXISTS ( SELECT * FROM lineitem WHERE l_orderkey = o_orderkey AND l_commitdate < l_receiptdate) GROUP BY o_orderpriority ORDER BY o_orderpriority;')

#Q 05
statement ok
CALL get_substrait('SELECT n_name, sum(l_extendedprice * (1 - l_discount)) AS revenue FROM customer, orders, lineitem, supplier, nation, region WHERE c_custkey = o_custkey AND l_orderkey = o_orderkey AND l_suppkey = s_suppkey AND c_nationkey = s_nationkey AND s_nationkey = n_nationkey AND n_regionkey = r_regionkey AND r_name = ''ASIA'' AND o_orderdate >= CAST(''1994-01-01'' AS date) AND o_orderdate < CAST(''1995-01-01'' AS date) GROUP BY n_name ORDER BY revenue DESC;')

#Q 06
statement ok
CALL get_substrait('SELECT sum(l_extendedprice * l_discount) AS revenue FROM lineitem WHERE l_shipdate >= CAST(''1994-01-01'' AS date) AND l_shipdate < CAST(''1995-01-01'' AS date) AND l_discount BETWEEN 0.05 AND 0.07 AND l_quantity < 24;')

#Q 07
statement ok
CALL get_substrait('SELECT supp_nation, cust_nation, l_year, sum(volume) AS revenue FROM ( SELECT n1.n_name AS supp_nation, n2.n_name AS cust_nation, extract(year FROM l_shipdate) AS l_year, l_extendedprice * (1 - l_discount) AS volume FROM supplier, lineitem, orders, customer, nation n1, nation n2 WHERE s_suppkey = l_suppkey AND o_orderkey = l_orderkey AND c_custkey = o_custkey AND s_nationkey = n1.n_nationkey AND c_nationkey = n2.n_nationkey AND ((n1.n_name = ''FRANCE'' AND n2.n_name = ''GERMANY'') OR (n1.n_name = ''GERMANY'' AND n2.n_name = ''FRANCE'')) AND l_shipdate BETWEEN CAST(''1995-01-01'' AS date) AND CAST(''1996-12-31'' AS date)) AS shipping GROUP BY supp_nation, cust_nation, l_year ORDER BY supp_nation, cust_nation, l_year;')

#Q 08
statement ok
CALL get_substrait('SELECT o_year, sum( CASE WHEN nation = ''BRAZIL'' THEN volume ELSE 0 END) / sum(volume) AS mkt_share FROM ( SELECT extract(year FROM o_orderdate) AS o_year, l_extendedprice * (1 - l_discount) AS volume, n2.n_name AS nation FROM part, supplier, lineitem, orders, customer, nation n1, nation n2, region WHERE p_partkey = l_partkey AND s_suppkey = l_suppkey AND l_orderkey = o_orderkey AND o_custkey = c_custkey AND c_nationkey = n1.n_nationkey AND n1.n_regionkey = r_regionkey AND r_name = ''AMERICA'' AND s_nationkey = n2.n_nationkey AND o_orderdate BETWEEN CAST(''1995-01-01'' AS date) AND CAST(''1996-12-31'' AS date) AND p_type = ''ECONOMY ANODIZED STEEL'') AS all_nations GROUP BY o_year ORDER BY o_year;')

#Q 09
statement ok
CALL get_substrait('SELECT nation, o_year, sum(amount) AS sum_profit FROM ( SELECT n_name AS nation, extract(year FROM o_orderdate) AS o_year, l_extendedprice * (1 - l_discount) - ps_supplycost * l_quantity AS amount FROM part, supplier, lineitem, partsupp, orders, nation WHERE s_suppkey = l_suppkey AND ps_suppkey = l_suppkey AND ps_partkey = l_partkey AND p_partkey = l_partkey AND o_orderkey = l_orderkey AND s_nationkey = n_nationkey AND p_name LIKE ''%green%'') AS profit GROUP BY nation, o_year ORDER BY nation, o_year DESC;')

#Q 10
statement ok
CALL get_substrait('SELECT c_custkey, c_name, sum(l_extendedprice * (1 - l_discount)) AS revenue, c_acctbal, n_name, c_address, c_phone, c_comment FROM customer, orders, lineitem, nation WHERE c_custkey = o_custkey AND l_orderkey = o_orderkey AND o_orderdate >= CAST(''1993-10-01'' AS date) AND o_orderdate < CAST(''1994-01-01'' AS date) AND l_returnflag = ''R'' AND c_nationkey = n_nationkey GROUP BY c_custkey, c_name, c_acctbal, c_phone, n_name, c_address, c_comment ORDER BY revenue DESC LIMIT 20;')

#Q 11
statement ok
CALL get_substrait('SELECT ps_partkey, sum(ps_supplycost * ps_availqty) AS value FROM partsupp, supplier, nation WHERE ps_suppkey = s_suppkey AND s_nationkey = n_nationkey AND n_name = ''GERMANY'' GROUP BY ps_partkey HAVING sum(ps_supplycost * ps_availqty) > ( SELECT sum(ps_supplycost * ps_availqty) * 0.0001000000 FROM partsupp, supplier, nation WHERE ps_suppkey = s_suppkey AND s_nationkey = n_nationkey AND n_name = ''GERMANY'') ORDER BY value DESC;')

#Q 12
statement ok
CALL get_substrait('SELECT l_shipmode, sum( CASE WHEN o_orderpriority = ''1-URGENT'' OR o_orderpriority = ''2-HIGH'' THEN 1 ELSE 0 END) AS high_line_count, sum( CASE WHEN o_orderpriority <> ''1-URGENT'' AND o_orderpriority <> ''2-HIGH'' THEN 1 ELSE 0 END) AS low_line_count FROM orders, lineitem WHERE o_orderkey = l_orderkey AND l_shipmode IN (''MAIL'', ''SHIP'') AND l_commitdate < l_receiptdate AND l_shipdate < l_commitdate AND l_receiptdate >= CAST(''1994-01-01'' AS date) AND l_receiptdate < CAST(''1995-01-01'' AS date) GROUP BY l_shipmode ORDER BY l_shipmode;')

#Q 13
statement ok
CALL get_substrait('SELECT c_count, count(*) AS custdist FROM ( SELECT c_custkey, count(o_orderkey) FROM customer LEFT OUTER JOIN orders ON c_custkey = o_custkey AND o_comment NOT LIKE ''%special%requests%'' GROUP BY c_custkey) AS c_orders (c_custkey, c_count) GROUP BY c_count ORDER BY custdist DESC, c_count DESC;')

#Q 14
statement ok
CALL get_substrait('SELECT 100.00 * sum( CASE WHEN p_type LIKE ''PROMO%'' THEN l_extendedprice * (1 - l_discount) ELSE 0 END) / sum(l_extendedprice * (1 - l_discount)) AS promo_revenue FROM lineitem, part WHERE l_partkey = p_partkey AND l_shipdate >= date ''1995-09-01'' AND l_shipdate < CAST(''1995-10-01'' AS date);')

#Q 15
statement ok
CALL get_substrait('SELECT s_suppkey, s_name, s_address, s_phone, total_revenue FROM supplier, ( SELECT l_suppkey AS supplier_no, sum(l_extendedprice * (1 - l_discount)) AS total_revenue FROM lineitem WHERE l_shipdate >= CAST(''1996-01-01'' AS date) AND l_shipdate < CAST(''1996-04-01'' AS date) GROUP BY supplier_no) revenue0 WHERE s_suppkey = supplier_no AND total_revenue = ( SELECT max(total_revenue) FROM ( SELECT l_suppkey AS supplier_no, sum(l_extendedprice * (1 - l_discount)) AS total_revenue FROM lineitem WHERE l_shipdate >= CAST(''1996-01-01'' AS date) AND l_shipdate < CAST(''1996-04-01'' AS date) GROUP BY supplier_no) revenue1) ORDER BY s_suppkey;')

#Q 16 (Missing Chunk Get)
#statement ok
#CALL get_substrait('SELECT p_brand, p_type, p_size, count(DISTINCT ps_suppkey) AS supplier_cnt FROM partsupp, part WHERE p_partkey = ps_partkey AND p_brand <> ''Brand#45'' AND p_type NOT LIKE ''MEDIUM POLISHED%'' AND p_size IN (49, 14, 23, 45, 19, 3, 36, 9) AND ps_suppkey NOT IN ( SELECT s_suppkey FROM supplier WHERE s_comment LIKE ''%Customer%Complaints%'') GROUP BY p_brand, p_type, p_size ORDER BY supplier_cnt DESC, p_brand, p_type, p_size;')

#Q 17
statement ok
CALL get_substrait('SELECT sum(l_extendedprice) / 7.0 AS avg_yearly FROM lineitem, part WHERE p_partkey = l_partkey AND p_brand = ''Brand#23'' AND p_container = ''MED BOX'' AND l_quantity < ( SELECT 0.2 * avg(l_quantity) FROM lineitem WHERE l_partkey = p_partkey);')

##Q 18
statement ok
CALL get_substrait('SELECT c_name, c_custkey, o_orderkey, o_orderdate, o_totalprice, sum(l_quantity) FROM customer, orders, lineitem WHERE o_orderkey IN ( SELECT l_orderkey FROM lineitem GROUP BY l_orderkey HAVING sum(l_quantity) > 300) AND c_custkey = o_custkey AND o_orderkey = l_orderkey GROUP BY c_name, c_custkey, o_orderkey, o_orderdate, o_totalprice ORDER BY o_totalprice DESC, o_orderdate LIMIT 100;')

#Q 19
statement ok
CALL get_substrait('SELECT sum(l_extendedprice * (1 - l_discount)) AS revenue FROM lineitem, part WHERE (p_partkey = l_partkey AND p_brand = ''Brand#12'' AND p_container IN (''SM CASE'', ''SM BOX'', ''SM PACK'', ''SM PKG'') AND l_quantity >= 1 AND l_quantity <= 1 + 10 AND p_size BETWEEN 1 AND 5 AND l_shipmode IN (''AIR'', ''AIR REG'') AND l_shipinstruct = ''DELIVER IN PERSON'') OR (p_partkey = l_partkey AND p_brand = ''Brand#23'' AND p_container IN (''MED BAG'', ''MED BOX'', ''MED PKG'', ''MED PACK'') AND l_quantity >= 10 AND l_quantity <= 10 + 10 AND p_size BETWEEN 1 AND 10 AND l_shipmode IN (''AIR'', ''AIR REG'') AND l_shipinstruct = ''DELIVER IN PERSON'') OR (p_partkey = l_partkey AND p_brand = ''Brand#34'' AND p_container IN (''LG CASE'', ''LG BOX'', ''LG PACK'', ''LG PKG'') AND l_quantity >= 20 AND l_quantity <= 20 + 10 AND p_size BETWEEN 1 AND 15 AND l_shipmode IN (''AIR'', ''AIR REG'') AND l_shipinstruct = ''DELIVER IN PERSON'');')

#Q 20
statement ok
CALL get_substrait('SELECT s_name, s_address FROM supplier, nation WHERE s_suppkey IN ( SELECT ps_suppkey FROM partsupp WHERE ps_partkey IN ( SELECT p_partkey FROM part WHERE p_name LIKE ''forest%'') AND ps_availqty > ( SELECT 0.5 * sum(l_quantity) FROM lineitem WHERE l_partkey = ps_partkey AND l_suppkey = ps_suppkey AND l_shipdate >= CAST(''1994-01-01'' AS date) AND l_shipdate < CAST(''1995-01-01'' AS date))) AND s_nationkey = n_nationkey AND n_name = ''CANADA'' ORDER BY s_name;')

#Q 21 Delim Join
#statement ok
#CALL get_substrait('SELECT s_name, count(*) AS numwait FROM supplier, lineitem l1, orders, nation WHERE s_suppkey = l1.l_suppkey AND o_orderkey = l1.l_orderkey AND o_orderstatus = ''F'' AND l1.l_receiptdate > l1.l_commitdate AND EXISTS ( SELECT * FROM lineitem l2 WHERE l2.l_orderkey = l1.l_orderkey AND l2.l_suppkey <> l1.l_suppkey) AND NOT EXISTS ( SELECT * FROM lineitem l3 WHERE l3.l_orderkey = l1.l_orderkey AND l3.l_suppkey <> l1.l_suppkey AND l3.l_receiptdate > l3.l_commitdate) AND s_nationkey = n_nationkey AND n_name = ''SAUDI ARABIA'' GROUP BY s_name ORDER BY numwait DESC, s_name LIMIT 100;')

#Q 22 Mark Join + Chunk Get
#statement ok
#CALL get_substrait('SELECT cntrycode, count(*) AS numcust, sum(c_acctbal) AS totacctbal FROM ( SELECT substring(c_phone FROM 1 FOR 2) AS cntrycode, c_acctbal FROM customer WHERE substring(c_phone FROM 1 FOR 2) IN (''13'', ''31'', ''23'', ''29'', ''30'', ''18'', ''17'') AND c_acctbal > ( SELECT avg(c_acctbal) FROM customer WHERE c_acctbal > 0.00 AND substring(c_phone FROM 1 FOR 2) IN (''13'', ''31'', ''23'', ''29'', ''30'', ''18'', ''17'')) AND NOT EXISTS ( SELECT * FROM orders WHERE o_custkey = c_custkey)) AS custsale GROUP BY cntrycode ORDER BY cntrycode;')<|MERGE_RESOLUTION|>--- conflicted
+++ resolved
@@ -16,15 +16,9 @@
 statement ok
 CALL get_substrait('SELECT l_returnflag, l_linestatus, sum(l_quantity) AS sum_qty, sum(l_extendedprice) AS sum_base_price, sum(l_extendedprice * (1 - l_discount)) AS sum_disc_price, sum(l_extendedprice * (1 - l_discount) * (1 + l_tax)) AS sum_charge, avg(l_quantity) AS avg_qty, avg(l_extendedprice) AS avg_price, avg(l_discount) AS avg_disc, count(*) AS count_order FROM lineitem WHERE l_shipdate <= CAST(''1998-09-02'' AS date) GROUP BY l_returnflag, l_linestatus ORDER BY l_returnflag, l_linestatus;')
 
-<<<<<<< HEAD
-##Q 02 (Missing DELIM_JOIN and DELIM_GET)
-##statement ok
-##CALL get_substrait('SELECT s_acctbal, s_name, n_name, p_partkey, p_mfgr, s_address, s_phone, s_comment FROM part, supplier, partsupp, nation, region WHERE p_partkey = ps_partkey AND s_suppkey = ps_suppkey AND p_size = 15 AND p_type LIKE ''%BRASS'' AND s_nationkey = n_nationkey AND n_regionkey = r_regionkey AND r_name = ''EUROPE'' AND ps_supplycost = ( SELECT min(ps_supplycost) FROM partsupp, supplier, nation, region WHERE p_partkey = ps_partkey AND s_suppkey = ps_suppkey AND s_nationkey = n_nationkey AND n_regionkey = r_regionkey AND r_name = ''EUROPE'') ORDER BY s_acctbal DESC, n_name, s_name, p_partkey LIMIT 100;')
-=======
 #Q 02
 statement ok
 CALL get_substrait('SELECT s_acctbal, s_name, n_name, p_partkey, p_mfgr, s_address, s_phone, s_comment FROM part, supplier, partsupp, nation, region WHERE p_partkey = ps_partkey AND s_suppkey = ps_suppkey AND p_size = 15 AND p_type LIKE ''%BRASS'' AND s_nationkey = n_nationkey AND n_regionkey = r_regionkey AND r_name = ''EUROPE'' AND ps_supplycost = ( SELECT min(ps_supplycost) FROM partsupp, supplier, nation, region WHERE p_partkey = ps_partkey AND s_suppkey = ps_suppkey AND s_nationkey = n_nationkey AND n_regionkey = r_regionkey AND r_name = ''EUROPE'') ORDER BY s_acctbal DESC, n_name, s_name, p_partkey LIMIT 100;')
->>>>>>> fc2413a5
 
 #Q 03
 statement ok
@@ -86,7 +80,7 @@
 statement ok
 CALL get_substrait('SELECT sum(l_extendedprice) / 7.0 AS avg_yearly FROM lineitem, part WHERE p_partkey = l_partkey AND p_brand = ''Brand#23'' AND p_container = ''MED BOX'' AND l_quantity < ( SELECT 0.2 * avg(l_quantity) FROM lineitem WHERE l_partkey = p_partkey);')
 
-##Q 18
+#Q 18
 statement ok
 CALL get_substrait('SELECT c_name, c_custkey, o_orderkey, o_orderdate, o_totalprice, sum(l_quantity) FROM customer, orders, lineitem WHERE o_orderkey IN ( SELECT l_orderkey FROM lineitem GROUP BY l_orderkey HAVING sum(l_quantity) > 300) AND c_custkey = o_custkey AND o_orderkey = l_orderkey GROUP BY c_name, c_custkey, o_orderkey, o_orderdate, o_totalprice ORDER BY o_totalprice DESC, o_orderdate LIMIT 100;')
 
