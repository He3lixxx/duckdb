--- conflicted
+++ resolved
@@ -5,13 +5,10 @@
 statement ok
 SET experimental_parallel_csv=true;
 
-<<<<<<< HEAD
 statement ok
 PRAGMA verify_parallelism
 
 
-=======
->>>>>>> 88f54580
 # CSV file with irregularity in first column and default sample size
 statement ok
 CREATE TABLE test AS SELECT * FROM read_csv_auto ('test/sql/copy/csv/data/auto/test_fallback.csv');
