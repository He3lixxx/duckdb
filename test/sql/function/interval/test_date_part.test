# name: test/sql/function/interval/test_date_part.test
# description: Extract function
# group: [interval]

statement ok
PRAGMA enable_verification

statement ok
CREATE TABLE intervals(i INTERVAL, s VARCHAR);

statement ok
INSERT INTO intervals VALUES ('2 years', 'year'), ('16 months', 'quarter'), ('42 days', 'day'), ('2066343400 microseconds', 'minute');

# test date_part with different combinations of constant/non-constant columns
query I
SELECT date_part(NULL::VARCHAR, NULL::INTERVAL) FROM intervals;
----
NULL
NULL
NULL
NULL

query I
SELECT date_part(s, NULL::INTERVAL) FROM intervals;
----
NULL
NULL
NULL
NULL

# intervals
query I
SELECT date_part(NULL, i) FROM intervals;
----
NULL
NULL
NULL
NULL

query I
SELECT date_part(s, INTERVAL '4 years 5 months 18 days 128 seconds') FROM intervals;
----
4
2
18
2

query I
SELECT date_part('seconds', i) FROM intervals;
----
0
0
0
26

query I
SELECT date_part('epoch', i) FROM intervals;
----
63115200
41925600
3628800
2066

query I
SELECT date_part(s, i) FROM intervals;
----
2
2
42
34


# interval gives errors for date-only parts
statement error
SELECT dayofweek(i) FROM intervals

statement error
SELECT isodow(i) FROM intervals

statement error
SELECT dayofyear(i) FROM intervals

statement error
SELECT week(i) FROM intervals

statement error
SELECT era(i) FROM intervals;

statement error
SELECT extract(era from i) FROM intervals;

statement error
SELECT date_part('era', i) FROM intervals;

statement error
SELECT date_part('offset', i) FROM intervals;

# Correctness: Compare date_part values with function values
foreach partcode millennium century decade year quarter month day hour minute second millisecond microsecond epoch

query III
SELECT i, DATE_PART('${partcode}', i) AS p, ${partcode}(i) AS f
FROM intervals
WHERE p <> f;
----

endloop

#
# Structs
#

# Correctness: Compare struct values with scalar values
foreach partcode millennium century decade year quarter month day hour minute second millisecond microsecond epoch

query III
SELECT i, DATE_PART('${partcode}', i) AS p, DATE_PART(['${partcode}'], i) AS st
FROM intervals
WHERE p <> st['${partcode}'];
----

endloop

# Day parts
query II
SELECT i, DATE_PART(['year', 'month', 'day'], i) AS parts
FROM intervals
ORDER BY 1;
----
00:34:26.3434	{'year': 0, 'month': 0, 'day': 0}
42 days	{'year': 0, 'month': 0, 'day': 42}
1 year 4 months	{'year': 1, 'month': 4, 'day': 0}
2 years	{'year': 2, 'month': 0, 'day': 0}

# Year parts
query II
SELECT i, DATE_PART(['millennium', 'century', 'decade', 'quarter'], i) AS parts
FROM intervals
ORDER BY 1;
----
00:34:26.3434	{'millennium': 0, 'century': 0, 'decade': 0, 'quarter': 1}
42 days	{'millennium': 0, 'century': 0, 'decade': 0, 'quarter': 1}
1 year 4 months	{'millennium': 0, 'century': 0, 'decade': 0, 'quarter': 2}
2 years	{'millennium': 0, 'century': 0, 'decade': 0, 'quarter': 1}

# Time parts
query II
SELECT i, DATE_PART(['hour', 'minute', 'second', 'epoch'], i) AS parts
FROM intervals
ORDER BY 1;
----
00:34:26.3434	{'hour': 0, 'minute': 34, 'second': 26, 'epoch': 2066}
42 days	{'hour': 0, 'minute': 0, 'second': 0, 'epoch': 3628800}
1 year 4 months	{'hour': 0, 'minute': 0, 'second': 0, 'epoch': 41925600}
2 years	{'hour': 0, 'minute': 0, 'second': 0, 'epoch': 63115200}

<<<<<<< HEAD
=======
# Function-only parts
query II
SELECT i, epoch_ns(i) AS parts
FROM intervals
ORDER BY 1;
----
00:34:26.3434	2066343400000
42 days	3628800000000000
1 year 4 months	41472000000000000
2 years	62208000000000000

>>>>>>> ba86cfc3
query II
SELECT i, epoch_us(i) AS parts
FROM intervals
ORDER BY 1;
----
00:34:26.3434	2066343400
42 days	3628800000000
1 year 4 months	41472000000000
2 years	62208000000000

<<<<<<< HEAD
=======
query II
SELECT i, epoch_ms(i) AS parts
FROM intervals
ORDER BY 1;
----
00:34:26.3434	2066343
42 days	3628800000
1 year 4 months	41472000000
2 years	62208000000

>>>>>>> ba86cfc3
# Invalid parts

foreach datepart dow isodow doy week isoyear yearweek era timezone timezone_hour timezone_minute

statement error
SELECT i, DATE_PART(['${datepart}'], i) AS parts
FROM intervals
ORDER BY 1;

endloop<|MERGE_RESOLUTION|>--- conflicted
+++ resolved
@@ -154,8 +154,6 @@
 1 year 4 months	{'hour': 0, 'minute': 0, 'second': 0, 'epoch': 41925600}
 2 years	{'hour': 0, 'minute': 0, 'second': 0, 'epoch': 63115200}
 
-<<<<<<< HEAD
-=======
 # Function-only parts
 query II
 SELECT i, epoch_ns(i) AS parts
@@ -167,7 +165,6 @@
 1 year 4 months	41472000000000000
 2 years	62208000000000000
 
->>>>>>> ba86cfc3
 query II
 SELECT i, epoch_us(i) AS parts
 FROM intervals
@@ -178,8 +175,6 @@
 1 year 4 months	41472000000000
 2 years	62208000000000
 
-<<<<<<< HEAD
-=======
 query II
 SELECT i, epoch_ms(i) AS parts
 FROM intervals
@@ -190,7 +185,6 @@
 1 year 4 months	41472000000
 2 years	62208000000
 
->>>>>>> ba86cfc3
 # Invalid parts
 
 foreach datepart dow isodow doy week isoyear yearweek era timezone timezone_hour timezone_minute
